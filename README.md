--- conflicted
+++ resolved
@@ -1,214 +1,65 @@
-<<<<<<< HEAD
-# Discord.Net Labs
-[![NuGet](https://img.shields.io/nuget/vpre/Discord.Net.Labs.svg?maxAge=2592000?style=plastic)](https://www.nuget.org/packages/Discord.Net.Labs)
-[![Discord](https://discord.com/api/guilds/848176216011046962/widget.png)](https://discord.gg/dvSfUTet3K)
-
-This repo is a custom fork of Discord.Net that introduces the newest features of discord for testing and experimenting. Nothing here is guaranteed to work but you are more than welcome to submit bugs in the issues tabs
-
-## Known issues
-Labs will not work with normal package of Playwo's [InteractivityAddon](https://www.nuget.org/packages/Discord.InteractivityAddon). The reason is that his package depends on the base discord.net lib. You can instead use the [InteractivityAddon.Labs](https://www.nuget.org/packages/Discord.InteractivityAddon.Labs) package which implements some of the features added in Discord.Net-Labs.
-
-## How to use
-Setting up labs in your project is really simple, here's how to do it:
-1) Remove Discord.Net from your project
-2) Add Discord.Net Labs nuget to your project
-3) Enjoy!
-
-## Branches
-### Dev
-This branch is kept up to date with dnets dev branch. we pull of it to ensure that labs will work with pre existing dnet code.
-
-### release/2.x
-This branch is what will be pushed to nuget, sometimes its not up to date as we wait for other features to be finished.
-
-### old/SlashCommandService
-This branch is on pause and does not work currently, There is a pull request open to implement a working version of a slash command service. It can be found [here](https://github.com/Discord-Net-Labs/Discord.Net-Labs/pull/52)
-
-### feature/xyz
-These branches are features for new things, you are more than welcome to clone them and give feedback in the discord server or issues tab.
-
-## Listening for interactions
-```cs
-// Subscribe to the InteractionCreated event
-client.InteractionCreated += Client_InteractionCreated;
-
-...
-private async Task Client_InteractionCreated(SocketInteraction interaction)
-{
-  // Checking the type of this interaction
-  switch (interaction)
-  {
-    // Slash commands
-    case SocketSlashCommand commandInteraction:
-      await MySlashCommandHandler(commandInteraction);
-      break;
-      
-    // Button clicks/selection dropdowns
-    case SocketMessageComponent componentInteraction:
-      await MyMessageComponentHandler(componentInteraction);
-      break;
-      
-    // Unused or Unknown/Unsupported
-    default:
-      break;
-  }
-}
-```
-
-### Simple handling slash commands
-```cs
-private async Task MySlashCommandHandler(SocketSlashCommand interaction)
-{
-    // Checking command name
-    if (interaction.Data.Name == "ping")
-    {
-      // Respond to interaction with message.
-      // You can also use "ephemeral" so that only the original user of the interaction sees the message
-      await interaction.RespondAsync($"Pong!", ephemeral: true);
-      
-      // Also you can followup with a additional messages, which also can be "ephemeral"
-      await interaction.FollowupAsync($"PongPong!", ephemeral: true);
-    }
-}
-```
-
-### Simple handling button clicks and selection dropdowns
-```cs
-private async Task MyMessageComponentHandler(SocketMessageComponent interaction)
-{
-    // Get the custom ID 
-    var customId = interaction.Data.CustomId;
-    // Get the user
-    var user = (SocketGuildUser) interaction.User;
-    // Get the guild
-    var guild = user.Guild;
-    
-    // Respond with the update message. This edits the message which this component resides.
-    await interaction.UpdateAsync(msgProps => msgProps.Content = $"Clicked {interaction.Data.CustomId}!");
-    
-    // Also you can followup with a additional messages
-    await interaction.FollowupAsync($"Clicked {interaction.Data.CustomId}!", ephemeral: true);
-    
-    // If you are using selection dropdowns, you can get the selected label and values using these
-    var selectedLabel = ((SelectMenu) interaction.Message.Components.First().Components.First()).Options.FirstOrDefault(x => x.Value == interaction.Data.Values.FirstOrDefault())?.Label;
-    var selectedValue = interaction.Data.Values.First();
-}
-```
-
-> Note: The example above assumes that the selection dropdown is expecting only 1 returned value, if you configured your dropdown for multiple values, you'll need to modify the code slightly.
-
-### Sending messages with buttons
-Theres a new field in all `SendMessageAsync` functions that takes in a `MessageComponent`, you can use it like so:
-```cs
-var builder = new ComponentBuilder().WithButton("Hello!", customId: "id_1", ButtonStyle.Primary, row: 0);
-await Context.Channel.SendMessageAsync("Test buttons!", component: builder.Build());
-```
-
-### Sending messages with selection dropdowns
-Theres a new field in all `SendMessageAsync` functions that takes in a `MessageComponent`, you can use it like so:
-```cs
-var builder = new ComponentBuilder()
-  .WithSelectMenu(new SelectMenuBuilder()
-    .WithCustomId("id_2")
-    .WithPlaceholder("This is a placeholder")
-    .AddOption(
-      label: "Option",
-      value: "value1",
-      description: "Evan pog champ",
-      emote: Emote.Parse("<:evanpog:810017136814194698>")
-    )
-    .AddOption("Option B", "value2", "Option B is poggers")
-  );
-  
-await Context.Channel.SendMessageAsync("Test selection!", component: builder.Build());
-```
-
-> Note: You can only have 5 buttons per row and 5 rows per message. If a row contains a selection dropdown it cannot contain any buttons.
-
-## Slash commands
-Slash command example how to's can be found [here](https://github.com/Discord-Net-Labs/Discord.Net-Labs/tree/Interactions/docs/guides/slash-commands). 
-=======
-# Discord.Net
 <p align="center">
-  <a href="https://discordnet.dev/" title="Click to visit the documentation!">
-    <img src="https://raw.githubusercontent.com/discord-net/Discord.Net/dev/docs/marketing/logo/SVG/Combinationmark%20White%20Border.svg" alt="Logo">
+  <a href="https://labs.discordnet.dev/" title="Click to visit the documentation!">
+    <img src="https://raw.githubusercontent.com/Discord-Net-Labs/Discord.Net-Labs/release/3.x/docs/marketing/logo/SVG/Combinationmark%20White%20Border.svg" alt="Logo">
   </a>
     <br />
     <br />
-  <a href="https://www.nuget.org/packages/Discord.Net/">
-    <img src="https://img.shields.io/nuget/vpre/Discord.Net.svg?maxAge=2592000?style=plastic" alt="NuGet">
+  <a href="https://www.nuget.org/packages/Discord.Net.Labs/">
+    <img src="https://img.shields.io/nuget/vpre/Discord.Net.Labs.svg?maxAge=2592000?style=plastic" alt="NuGet">
   </a>
-  <a href="https://www.myget.org/feed/Packages/discord-net">
-    <img src="https://img.shields.io/myget/discord-net/vpre/Discord.Net.svg" alt="MyGet">
+  <a href="https://www.myget.org/feed/Packages/discord-net-labs">
+    <img src="https://img.shields.io/myget/discord-net-labs/vpre/Discord.Net.Labs.svg" alt="MyGet">
   </a>
-  <a href="https://dev.azure.com/discord-net/Discord.Net/_build/latest?definitionId=1&branchName=dev">
-    <img src="https://dev.azure.com/discord-net/Discord.Net/_apis/build/status/discord-net.Discord.Net?branchName=dev" alt="Build Status">
+  <a href="https://dev.azure.com/Discord-Net-Labs/Discord-Net-Labs/_build/latest?definitionId=1&amp;branchName=release%2F3.x">
+    <img src="https://dev.azure.com/Discord-Net-Labs/Discord-Net-Labs/_apis/build/status/Discord-Net-Labs.Discord.Net-Labs?branchName=release%2F3.x" alt="Build Status">
   </a>
-  <a href="https://discord.gg/dnet">
+  <a href="https://discord.com/invite/dnet">
     <img src="https://discord.com/api/guilds/848176216011046962/widget.png" alt="Discord">
   </a>
 </p>
-Discord NET is an unofficial .NET API Wrapper for the Discord client (https://discord.com).
 
-## Documentation
+## What is labs?
 
-- [Nightly](https://discordnet.dev)
+Discord.NET Labs is an experimental branch of [Discord.NET](https://github.com/discord-net/Discord.Net) that introduces the newest features of discord for testing and experimenting.
+Nothing here is guaranteed to work but you are more than welcome to submit bugs in the issues tabs
 
-## Installation
+---
 
-### Stable (NuGet)
+- 📢 [Main repository](https://github.com/discord-net/Discord.Net)
+- 📄 [Documentation](https://labs.discordnet.dev)
+- 🔗 [Support](https://discord.com/invite/dnet)
+- 📚 [Guides](https://labs.discordnet.dev/guides/introduction/intro.html)
 
-Our stable builds available from NuGet through the Discord.Net metapackage:
+## Sponsor us! ❤
 
-- [Discord.Net](https://www.nuget.org/packages/Discord.Net/)
+- If this library benefits you consider [sponsoring](https://github.com/sponsors/quinchs) the project as it really helps out. _Only sponsor if you're financially stable!_
 
-The individual components may also be installed from NuGet:
+## Known compatibility issues
 
-- [Discord.Net.Commands](https://www.nuget.org/packages/Discord.Net.Commands/)
-- [Discord.Net.Rest](https://www.nuget.org/packages/Discord.Net.Rest/)
-- [Discord.Net.WebSocket](https://www.nuget.org/packages/Discord.Net.WebSocket/)
-- [Discord.Net.Webhook](https://www.nuget.org/packages/Discord.Net.Webhook/)
+- Playwo's [InteractivityAddon](https://www.nuget.org/packages/Discord.InteractivityAddon)
+  - ❌ Reason: The default package depends on Discord.NET instead of labs.
+  - ✔ Fix: [InteractivityAddon.Labs](https://www.nuget.org/packages/Discord.InteractivityAddon.Labs), which implements some of the features added in Discord.Net-Labs.
 
-### Unstable (MyGet)
+## How to use
 
-Nightly builds are available through our MyGet feed (`https://www.myget.org/F/discord-net/api/v3/index.json`).
+Setting up labs in your project is really simple, here's how to do it:
 
-### Unstable (Labs)
+1. Remove Discord.Net from your project
+2. Add Discord.Net Labs nuget to your project
+3. That's all!
 
-Labs builds are available on nuget (`https://www.nuget.org/packages/Discord.Net.Labs/`) and myget (`https://www.myget.org/F/discord-net-labs/api/v3/index.json`).
+> Additional installation info can be found [here](https://labs.discordnet.dev/guides/getting_started/labs.html).
 
-## Compiling
+## Branches
 
-In order to compile Discord.Net, you require the following:
+### Dev
 
-### Using Visual Studio
+This branch is kept up to date with dnets dev branch. we pull of it to ensure that labs will work with pre existing dnet code.
 
-- [Visual Studio 2017](https://www.microsoft.com/net/core#windowsvs2017)
-- [.NET Core SDK](https://www.microsoft.com/net/download/core)
+### release/3.x
 
-The .NET Core workload must be selected during Visual Studio installation.
+This branch is what will be pushed to nuget, sometimes its not up to date as we wait for other features to be finished.
 
-### Using Command Line
+### feature/xyz
 
-- [.NET Core SDK](https://www.microsoft.com/net/download/core)
-
-## Known Issues
-
-### WebSockets (Win7 and earlier)
-
-.NET Core 1.1 does not support WebSockets on Win7 and earlier. This issue has been fixed since the release of .NET Core 2.1. It is recommended to target .NET Core 2.1 or above for your project if you wish to run your bot on legacy platforms; alternatively, you may choose to install the [Discord.Net.Providers.WS4Net](https://www.nuget.org/packages/Discord.Net.Providers.WS4Net/) package.
-
-## Versioning Guarantees
-
-This library generally abides by [Semantic Versioning](https://semver.org). Packages are published in MAJOR.MINOR.PATCH version format.
-
-An increment of the PATCH component always indicates that an internal-only change was made, generally a bugfix. These changes will not affect the public-facing API in any way, and are always guaranteed to be forward- and backwards-compatible with your codebase, any pre-compiled dependencies of your codebase.
-
-An increment of the MINOR component indicates that some addition was made to the library, and this addition is not backwards-compatible with prior versions. However, Discord.Net **does not guarantee forward-compatibility** on minor additions. In other words, we permit a limited set of breaking changes on a minor version bump.
-
-Due to the nature of the Discord API, we will oftentimes need to add a property to an entity to support the latest API changes. Discord.Net provides interfaces as a method of consuming entities; and as such, introducing a new field to an entity is technically a breaking change. Major version bumps generally indicate some major change to the library, and as such we are hesitant to bump the major version for every minor addition to the library. To compromise, we have decided that interfaces should be treated as **consumable only**, and your applications should typically not be implementing interfaces. (For applications where interfaces are implemented, such as in test mocks, we apologize for this inconsistency with SemVer).
-
-Furthermore, while we will never break the API (outside of interface changes) on minor builds, we will occasionally need to break the ABI, by introducing parameters to a method to match changes upstream with Discord. As such, a minor version increment may require you to recompile your code, and dependencies, such as addons, may also need to be recompiled and republished on the newer version. When a binary breaking change is made, the change will be noted in the release notes.
-
-An increment of the MAJOR component indicates that breaking changes have been made to the library; consumers should check the release notes to determine what changes need to be made.
->>>>>>> b8504bf0
+These branches are features for new things, you are more than welcome to clone them and give feedback in the [discord server](https://discord.com/invite/dnet) or issues tab.