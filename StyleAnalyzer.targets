--- conflicted
+++ resolved
@@ -1,10 +1,6 @@
 <?xml version="1.0" encoding="utf-8"?>
 <Project ToolsVersion="14.0" xmlns="http://schemas.microsoft.com/developer/msbuild/2003">
-<<<<<<< HEAD
-    <!-- <ItemGroup>
-=======
   <!-- <ItemGroup>
->>>>>>> 36de7b25
       <PackageReference Include="StyleCop.Analyzers" Version="1.2.0-beta.205" PrivateAssets="all" />
   </ItemGroup>
   <PropertyGroup>
