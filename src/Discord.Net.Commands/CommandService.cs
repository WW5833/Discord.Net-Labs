using System;
using System.Collections.Concurrent;
using System.Collections.Generic;
using System.Collections.Immutable;
using System.Linq;
using System.Reflection;
using System.Threading;
using System.Threading.Tasks;
using Discord.Commands.Builders;
using Discord.Logging;

namespace Discord.Commands
{
    /// <summary>
    ///     Provides a framework for building Discord commands.
    /// </summary>
    /// <remarks>
    ///     <para>
    ///         The service provides a framework for building Discord commands both dynamically via runtime builders or
    ///         statically via compile-time modules. To create a command module at compile-time, see
    ///         <see cref="ModuleBase" /> (most common); otherwise, see <see cref="ModuleBuilder" />.
    ///     </para>
    ///     <para>
    ///         This service also provides several events for monitoring command usages; such as
    ///         <see cref="Discord.Commands.CommandService.Log" /> for any command-related log events, and
    ///         <see cref="Discord.Commands.CommandService.CommandExecuted" /> for information about commands that have
    ///         been successfully executed.
    ///     </para>
    /// </remarks>
    public class CommandService : IDisposable
    {
        #region CommandService
        /// <summary>
        ///     Occurs when a command-related information is received.
        /// </summary>
        public event Func<LogMessage, Task> Log { add { _logEvent.Add(value); } remove { _logEvent.Remove(value); } }
        internal readonly AsyncEvent<Func<LogMessage, Task>> _logEvent = new AsyncEvent<Func<LogMessage, Task>>();

        /// <summary>
        ///     Occurs when a command is executed.
        /// </summary>
        /// <remarks>
        ///     This event is fired when a command has been executed, successfully or not. When a command fails to
        ///     execute during parsing or precondition stage, the CommandInfo may not be returned.
        /// </remarks>
        public event Func<Optional<CommandInfo>, ICommandContext, IResult, Task> CommandExecuted { add { _commandExecutedEvent.Add(value); } remove { _commandExecutedEvent.Remove(value); } }
        internal readonly AsyncEvent<Func<Optional<CommandInfo>, ICommandContext, IResult, Task>> _commandExecutedEvent = new AsyncEvent<Func<Optional<CommandInfo>, ICommandContext, IResult, Task>>();

        private readonly SemaphoreSlim _moduleLock;
        private readonly ConcurrentDictionary<Type, ModuleInfo> _typedModuleDefs;
        private readonly ConcurrentDictionary<Type, ConcurrentDictionary<Type, TypeReader>> _typeReaders;
        private readonly ConcurrentDictionary<Type, TypeReader> _defaultTypeReaders;
        private readonly ImmutableList<(Type EntityType, Type TypeReaderType)> _entityTypeReaders;
        private readonly HashSet<ModuleInfo> _moduleDefs;
        private readonly CommandMap _map;

        internal readonly bool _caseSensitive, _throwOnError, _ignoreExtraArgs;
        internal readonly char _separatorChar;
        internal readonly RunMode _defaultRunMode;
        internal readonly Logger _cmdLogger;
        internal readonly LogManager _logManager;
        internal readonly IReadOnlyDictionary<char, char> _quotationMarkAliasMap;

        internal bool _isDisposed;

        /// <summary>
        ///     Represents all modules loaded within <see cref="CommandService"/>.
        /// </summary>
        public IEnumerable<ModuleInfo> Modules => _moduleDefs.Select(x => x);

        /// <summary>
        ///     Represents all commands loaded within <see cref="CommandService"/>.
        /// </summary>
        public IEnumerable<CommandInfo> Commands => _moduleDefs.SelectMany(x => x.Commands);

        /// <summary>
        ///     Represents all <see cref="TypeReader" /> loaded within <see cref="CommandService"/>.
        /// </summary>
        public ILookup<Type, TypeReader> TypeReaders => _typeReaders.SelectMany(x => x.Value.Select(y => new { y.Key, y.Value })).ToLookup(x => x.Key, x => x.Value);

        /// <summary>
        ///     Initializes a new <see cref="CommandService"/> class.
        /// </summary>
        public CommandService() : this(new CommandServiceConfig()) { }

        /// <summary>
        ///     Initializes a new <see cref="CommandService"/> class with the provided configuration.
        /// </summary>
        /// <param name="config">The configuration class.</param>
        /// <exception cref="InvalidOperationException">
        /// The <see cref="RunMode"/> cannot be set to <see cref="RunMode.Default"/>.
        /// </exception>
        public CommandService(CommandServiceConfig config)
        {
            _caseSensitive = config.CaseSensitiveCommands;
            _throwOnError = config.ThrowOnError;
            _ignoreExtraArgs = config.IgnoreExtraArgs;
            _separatorChar = config.SeparatorChar;
            _defaultRunMode = config.DefaultRunMode;
            _quotationMarkAliasMap = (config.QuotationMarkAliasMap ?? new Dictionary<char, char>()).ToImmutableDictionary();
            if (_defaultRunMode == RunMode.Default)
                throw new InvalidOperationException("The default run mode cannot be set to Default.");

            _logManager = new LogManager(config.LogLevel);
            _logManager.Message += async msg => await _logEvent.InvokeAsync(msg).ConfigureAwait(false);
            _cmdLogger = _logManager.CreateLogger("Command");

            _moduleLock = new SemaphoreSlim(1, 1);
            _typedModuleDefs = new ConcurrentDictionary<Type, ModuleInfo>();
            _moduleDefs = new HashSet<ModuleInfo>();
            _map = new CommandMap(this);
            _typeReaders = new ConcurrentDictionary<Type, ConcurrentDictionary<Type, TypeReader>>();

            _defaultTypeReaders = new ConcurrentDictionary<Type, TypeReader>();
            foreach (var type in PrimitiveParsers.SupportedTypes)
            {
                _defaultTypeReaders[type] = PrimitiveTypeReader.Create(type);
                _defaultTypeReaders[typeof(Nullable<>).MakeGenericType(type)] = NullableTypeReader.Create(type, _defaultTypeReaders[type]);
            }

            var tsreader = new TimeSpanTypeReader();
            _defaultTypeReaders[typeof(TimeSpan)] = tsreader;
            _defaultTypeReaders[typeof(TimeSpan?)] = NullableTypeReader.Create(typeof(TimeSpan), tsreader);

            _defaultTypeReaders[typeof(string)] =
                new PrimitiveTypeReader<string>((string x, out string y) => { y = x; return true; }, 0);

            var entityTypeReaders = ImmutableList.CreateBuilder<(Type, Type)>();
            entityTypeReaders.Add((typeof(IMessage), typeof(MessageTypeReader<>)));
            entityTypeReaders.Add((typeof(IChannel), typeof(ChannelTypeReader<>)));
            entityTypeReaders.Add((typeof(IRole), typeof(RoleTypeReader<>)));
            entityTypeReaders.Add((typeof(IUser), typeof(UserTypeReader<>)));
            _entityTypeReaders = entityTypeReaders.ToImmutable();
        }
        #endregion

        #region Modules
        public async Task<ModuleInfo> CreateModuleAsync(string primaryAlias, Action<ModuleBuilder> buildFunc)
        {
            await _moduleLock.WaitAsync().ConfigureAwait(false);
            try
            {
                var builder = new ModuleBuilder(this, null, primaryAlias);
                buildFunc(builder);

                var module = builder.Build(this, null);

                return LoadModuleInternal(module);
            }
            finally
            {
                _moduleLock.Release();
            }
        }

        /// <summary>
        ///     Add a command module from a <see cref="Type" />.
        /// </summary>
        /// <example>
        ///     <para>The following example registers the module <c>MyModule</c> to <c>commandService</c>.</para>
        ///     <code language="cs">
        ///     await commandService.AddModuleAsync&lt;MyModule&gt;(serviceProvider);
        ///     </code>
        /// </example>
        /// <typeparam name="T">The type of module.</typeparam>
        /// <param name="services">The <see cref="IServiceProvider"/> for your dependency injection solution if using one; otherwise, pass <c>null</c>.</param>
        /// <exception cref="ArgumentException">This module has already been added.</exception>
        /// <exception cref="InvalidOperationException">
        /// The <see cref="ModuleInfo"/> fails to be built; an invalid type may have been provided.
        /// </exception>
        /// <returns>
        ///     A task that represents the asynchronous operation for adding the module. The task result contains the
        ///     built module.
        /// </returns>
        public Task<ModuleInfo> AddModuleAsync<T>(IServiceProvider services) => AddModuleAsync(typeof(T), services);

        /// <summary>
        ///     Adds a command module from a <see cref="Type" />.
        /// </summary>
        /// <param name="type">The type of module.</param>
        /// <param name="services">The <see cref="IServiceProvider" /> for your dependency injection solution if using one; otherwise, pass <c>null</c> .</param>
        /// <exception cref="ArgumentException">This module has already been added.</exception>
        /// <exception cref="InvalidOperationException">
        /// The <see cref="ModuleInfo"/> fails to be built; an invalid type may have been provided.
        /// </exception>
        /// <returns>
        ///     A task that represents the asynchronous operation for adding the module. The task result contains the
        ///     built module.
        /// </returns>
        public async Task<ModuleInfo> AddModuleAsync(Type type, IServiceProvider services)
        {
            services ??= EmptyServiceProvider.Instance;

            await _moduleLock.WaitAsync().ConfigureAwait(false);
            try
            {
                var typeInfo = type.GetTypeInfo();

                if (_typedModuleDefs.ContainsKey(type))
                    throw new ArgumentException("This module has already been added.");

                var module = (await ModuleClassBuilder.BuildAsync(this, services, typeInfo).ConfigureAwait(false)).FirstOrDefault();

                if (module.Value == default(ModuleInfo))
                    throw new InvalidOperationException($"Could not build the module {type.FullName}, did you pass an invalid type?");

                _typedModuleDefs[module.Key] = module.Value;

                return LoadModuleInternal(module.Value);
            }
            finally
            {
                _moduleLock.Release();
            }
        }
        /// <summary>
        ///     Add command modules from an <see cref="Assembly"/>.
        /// </summary>
        /// <param name="assembly">The <see cref="Assembly"/> containing command modules.</param>
        /// <param name="services">The <see cref="IServiceProvider"/> for your dependency injection solution if using one; otherwise, pass <c>null</c>.</param>
        /// <returns>
        ///     A task that represents the asynchronous operation for adding the command modules. The task result
        ///     contains an enumerable collection of modules added.
        /// </returns>
        public async Task<IEnumerable<ModuleInfo>> AddModulesAsync(Assembly assembly, IServiceProvider services)
        {
            services ??= EmptyServiceProvider.Instance;

            await _moduleLock.WaitAsync().ConfigureAwait(false);
            try
            {
                var types = await ModuleClassBuilder.SearchAsync(assembly, this).ConfigureAwait(false);
                var moduleDefs = await ModuleClassBuilder.BuildAsync(types, this, services).ConfigureAwait(false);

                foreach (var info in moduleDefs)
                {
                    _typedModuleDefs[info.Key] = info.Value;
                    LoadModuleInternal(info.Value);
                }

                return moduleDefs.Select(x => x.Value).ToImmutableArray();
            }
            finally
            {
                _moduleLock.Release();
            }
        }
        private ModuleInfo LoadModuleInternal(ModuleInfo module)
        {
            _moduleDefs.Add(module);

            foreach (var command in module.Commands)
                _map.AddCommand(command);

            foreach (var submodule in module.Submodules)
                LoadModuleInternal(submodule);

            return module;
        }
        /// <summary>
        ///     Removes the command module.
        /// </summary>
        /// <param name="module">The <see cref="ModuleInfo" /> to be removed from the service.</param>
        /// <returns>
        ///     A task that represents the asynchronous removal operation. The task result contains a value that
        ///     indicates whether the <paramref name="module"/> is successfully removed.
        /// </returns>
        public async Task<bool> RemoveModuleAsync(ModuleInfo module)
        {
            await _moduleLock.WaitAsync().ConfigureAwait(false);
            try
            {
                return RemoveModuleInternal(module);
            }
            finally
            {
                _moduleLock.Release();
            }
        }
        /// <summary>
        ///     Removes the command module.
        /// </summary>
        /// <typeparam name="T">The <see cref="Type"/> of the module.</typeparam>
        /// <returns>
        ///     A task that represents the asynchronous removal operation. The task result contains a value that
        ///     indicates whether the module is successfully removed.
        /// </returns>
        public Task<bool> RemoveModuleAsync<T>() => RemoveModuleAsync(typeof(T));
        /// <summary>
        ///     Removes the command module.
        /// </summary>
        /// <param name="type">The <see cref="Type"/> of the module.</param>
        /// <returns>
        ///     A task that represents the asynchronous removal operation. The task result contains a value that
        ///     indicates whether the module is successfully removed.
        /// </returns>
        public async Task<bool> RemoveModuleAsync(Type type)
        {
            await _moduleLock.WaitAsync().ConfigureAwait(false);
            try
            {
                if (!_typedModuleDefs.TryRemove(type, out var module))
                    return false;

                return RemoveModuleInternal(module);
            }
            finally
            {
                _moduleLock.Release();
            }
        }
        private bool RemoveModuleInternal(ModuleInfo module)
        {
            if (!_moduleDefs.Remove(module))
                return false;

            foreach (var cmd in module.Commands)
                _map.RemoveCommand(cmd);

            foreach (var submodule in module.Submodules)
            {
                RemoveModuleInternal(submodule);
            }

            return true;
        }
        #endregion

        #region Type Readers
        /// <summary>
        ///     Adds a custom <see cref="TypeReader" /> to this <see cref="CommandService" /> for the supplied object
        ///     type.
        ///     If <typeparamref name="T" /> is a <see cref="ValueType" />, a nullable <see cref="TypeReader" /> will
        ///     also be added.
        ///     If a default <see cref="TypeReader" /> exists for <typeparamref name="T" />, a warning will be logged
        ///     and the default <see cref="TypeReader" /> will be replaced.
        /// </summary>
        /// <typeparam name="T">The object type to be read by the <see cref="TypeReader"/>.</typeparam>
        /// <param name="reader">An instance of the <see cref="TypeReader" /> to be added.</param>
        public void AddTypeReader<T>(TypeReader reader)
            => AddTypeReader(typeof(T), reader);
        /// <summary>
        ///     Adds a custom <see cref="TypeReader" /> to this <see cref="CommandService" /> for the supplied object
        ///     type.
        ///     If <paramref name="type" /> is a <see cref="ValueType" />, a nullable <see cref="TypeReader" /> for the
        ///     value type will also be added.
        ///     If a default <see cref="TypeReader" /> exists for <paramref name="type" />, a warning will be logged and
        ///     the default <see cref="TypeReader" /> will be replaced.
        /// </summary>
        /// <param name="type">A <see cref="Type" /> instance for the type to be read.</param>
        /// <param name="reader">An instance of the <see cref="TypeReader" /> to be added.</param>
        public void AddTypeReader(Type type, TypeReader reader)
        {
            if (_defaultTypeReaders.ContainsKey(type))
                _ = _cmdLogger.WarningAsync($"The default TypeReader for {type.FullName} was replaced by {reader.GetType().FullName}." +
                    "To suppress this message, use AddTypeReader<T>(reader, true).");
            AddTypeReader(type, reader, true);
        }
        /// <summary>
        ///     Adds a custom <see cref="TypeReader" /> to this <see cref="CommandService" /> for the supplied object
        ///     type.
        ///     If <typeparamref name="T" /> is a <see cref="ValueType" />, a nullable <see cref="TypeReader" /> will
        ///     also be added.
        /// </summary>
        /// <typeparam name="T">The object type to be read by the <see cref="TypeReader"/>.</typeparam>
        /// <param name="reader">An instance of the <see cref="TypeReader" /> to be added.</param>
        /// <param name="replaceDefault">
        ///     Defines whether the <see cref="TypeReader"/> should replace the default one for
        ///     <see cref="Type" /> if it exists.
        /// </param>
        public void AddTypeReader<T>(TypeReader reader, bool replaceDefault)
            => AddTypeReader(typeof(T), reader, replaceDefault);
        /// <summary>
        ///     Adds a custom <see cref="TypeReader" /> to this <see cref="CommandService" /> for the supplied object
        ///     type.
        ///     If <paramref name="type" /> is a <see cref="ValueType" />, a nullable <see cref="TypeReader" /> for the
        ///     value type will also be added.
        /// </summary>
        /// <param name="type">A <see cref="Type" /> instance for the type to be read.</param>
        /// <param name="reader">An instance of the <see cref="TypeReader" /> to be added.</param>
        /// <param name="replaceDefault">
        ///     Defines whether the <see cref="TypeReader"/> should replace the default one for <see cref="Type" /> if
        ///     it exists.
        /// </param>
        public void AddTypeReader(Type type, TypeReader reader, bool replaceDefault)
        {
            if (replaceDefault && HasDefaultTypeReader(type))
            {
                _defaultTypeReaders.AddOrUpdate(type, reader, (k, v) => reader);
                if (type.GetTypeInfo().IsValueType)
                {
                    var nullableType = typeof(Nullable<>).MakeGenericType(type);
                    var nullableReader = NullableTypeReader.Create(type, reader);
                    _defaultTypeReaders.AddOrUpdate(nullableType, nullableReader, (k, v) => nullableReader);
                }
            }
            else
            {
                var readers = _typeReaders.GetOrAdd(type, x => new ConcurrentDictionary<Type, TypeReader>());
                readers[reader.GetType()] = reader;

                if (type.GetTypeInfo().IsValueType)
                    AddNullableTypeReader(type, reader);
            }
        }
        internal bool HasDefaultTypeReader(Type type)
        {
            if (_defaultTypeReaders.ContainsKey(type))
                return true;

            var typeInfo = type.GetTypeInfo();
            if (typeInfo.IsEnum)
                return true;
            return _entityTypeReaders.Any(x => type == x.EntityType || typeInfo.ImplementedInterfaces.Contains(x.EntityType));
        }
        internal void AddNullableTypeReader(Type valueType, TypeReader valueTypeReader)
        {
            var readers = _typeReaders.GetOrAdd(typeof(Nullable<>).MakeGenericType(valueType), x => new ConcurrentDictionary<Type, TypeReader>());
            var nullableReader = NullableTypeReader.Create(valueType, valueTypeReader);
            readers[nullableReader.GetType()] = nullableReader;
        }
        internal IDictionary<Type, TypeReader> GetTypeReaders(Type type)
        {
            if (_typeReaders.TryGetValue(type, out var definedTypeReaders))
                return definedTypeReaders;
            return null;
        }
        internal TypeReader GetDefaultTypeReader(Type type)
        {
            if (_defaultTypeReaders.TryGetValue(type, out var reader))
                return reader;
            var typeInfo = type.GetTypeInfo();

            //Is this an enum?
            if (typeInfo.IsEnum)
            {
                reader = EnumTypeReader.GetReader(type);
                _defaultTypeReaders[type] = reader;
                return reader;
            }
            var underlyingType = Nullable.GetUnderlyingType(type);
            if (underlyingType != null && underlyingType.IsEnum)
            {
                reader = NullableTypeReader.Create(underlyingType, EnumTypeReader.GetReader(underlyingType));
                _defaultTypeReaders[type] = reader;
                return reader;
            }

            //Is this an entity?
            for (int i = 0; i < _entityTypeReaders.Count; i++)
            {
                if (type == _entityTypeReaders[i].EntityType || typeInfo.ImplementedInterfaces.Contains(_entityTypeReaders[i].EntityType))
                {
                    reader = Activator.CreateInstance(_entityTypeReaders[i].TypeReaderType.MakeGenericType(type)) as TypeReader;
                    _defaultTypeReaders[type] = reader;
                    return reader;
                }
            }
            return null;
        }
        #endregion

        #region Execution
        /// <summary>
        ///     Searches for the command.
        /// </summary>
        /// <param name="context">The context of the command.</param>
        /// <param name="argPos">The position of which the command starts at.</param>
        /// <returns>The result containing the matching commands.</returns>
        public SearchResult Search(ICommandContext context, int argPos)
            => Search(context.Message.Content.Substring(argPos));
        /// <summary>
        ///     Searches for the command.
        /// </summary>
        /// <param name="context">The context of the command.</param>
        /// <param name="input">The command string.</param>
        /// <returns>The result containing the matching commands.</returns>
        public SearchResult Search(ICommandContext context, string input)
            => Search(input);
        public SearchResult Search(string input)
        {
            string searchInput = _caseSensitive ? input : input.ToLowerInvariant();
            var matches = _map.GetCommands(searchInput).OrderByDescending(x => x.Command.Priority).ToImmutableArray();

            if (matches.Length > 0)
                return SearchResult.FromSuccess(input, matches);
            else
                return SearchResult.FromError(CommandError.UnknownCommand, "Unknown command.");
        }

        /// <summary>
        ///     Executes the command.
        /// </summary>
        /// <param name="context">The context of the command.</param>
        /// <param name="argPos">The position of which the command starts at.</param>
        /// <param name="services">The service to be used in the command's dependency injection.</param>
        /// <param name="multiMatchHandling">The handling mode when multiple command matches are found.</param>
        /// <returns>
        ///     A task that represents the asynchronous execution operation. The task result contains the result of the
        ///     command execution.
        /// </returns>
        public Task<IResult> ExecuteAsync(ICommandContext context, int argPos, IServiceProvider services, MultiMatchHandling multiMatchHandling = MultiMatchHandling.Exception)
            => ExecuteAsync(context, context.Message.Content.Substring(argPos), services, multiMatchHandling);
        /// <summary>
        ///     Executes the command.
        /// </summary>
        /// <param name="context">The context of the command.</param>
        /// <param name="input">The command string.</param>
        /// <param name="services">The service to be used in the command's dependency injection.</param>
        /// <param name="multiMatchHandling">The handling mode when multiple command matches are found.</param>
        /// <returns>
        ///     A task that represents the asynchronous execution operation. The task result contains the result of the
        ///     command execution.
        /// </returns>
        public async Task<IResult> ExecuteAsync(ICommandContext context, string input, IServiceProvider services, MultiMatchHandling multiMatchHandling = MultiMatchHandling.Exception)
        {
            services ??= EmptyServiceProvider.Instance;

            var searchResult = Search(input);

            var validationResult = await ValidateAndGetBestMatch(searchResult, context, services, multiMatchHandling);

            if (validationResult is SearchResult result)
            {
                await _commandExecutedEvent.InvokeAsync(Optional.Create<CommandInfo>(), context, result).ConfigureAwait(false);
                return result;
            }

            if (validationResult is MatchResult matchResult)
            {
                return await HandleCommandPipeline(matchResult, context, services);
            }

            return validationResult;
        }

        private async Task<IResult> HandleCommandPipeline(MatchResult matchResult, ICommandContext context, IServiceProvider services)
        {
            if (!matchResult.IsSuccess)
                return matchResult;

            if (matchResult.Pipeline is ParseResult parseResult)
            {
                var executeResult = await matchResult.Match.Value.ExecuteAsync(context, parseResult, services);

                if (!executeResult.IsSuccess && !(executeResult is RuntimeResult || executeResult is ExecuteResult)) // succesful results raise the event in CommandInfo#ExecuteInternalAsync (have to raise it there b/c deffered execution)
                    await _commandExecutedEvent.InvokeAsync(matchResult.Match.Value.Command, context, executeResult);
                return executeResult;
            }

            if (matchResult.Pipeline is PreconditionResult preconditionResult)
            {
                await _commandExecutedEvent.InvokeAsync(matchResult.Match.Value.Command, context, preconditionResult).ConfigureAwait(false);
            }
<<<<<<< HEAD

=======
>>>>>>> adf3a9c4

            return matchResult;
        }

        // Calculates the 'score' of a command given a parse result
        float CalculateScore(CommandMatch match, ParseResult parseResult)
        {
            float argValuesScore = 0, paramValuesScore = 0;

            if (match.Command.Parameters.Count > 0)
            {
                var argValuesSum = parseResult.ArgValues?.Sum(x => x.Values.OrderByDescending(y => y.Score).FirstOrDefault().Score) ?? 0;
                var paramValuesSum = parseResult.ParamValues?.Sum(x => x.Values.OrderByDescending(y => y.Score).FirstOrDefault().Score) ?? 0;

                argValuesScore = argValuesSum / match.Command.Parameters.Count;
                paramValuesScore = paramValuesSum / match.Command.Parameters.Count;
            }

            var totalArgsScore = (argValuesScore + paramValuesScore) / 2;
            return match.Command.Priority + totalArgsScore * 0.99f;
        }

        /// <summary>
        /// Validates and gets the best <see cref="CommandMatch"/> from a specified <see cref="SearchResult"/>
        /// </summary>
        /// <param name="matches">The SearchResult.</param>
        /// <param name="context">The context of the command.</param>
        /// <param name="provider">The service provider to be used on the command's dependency injection.</param>
        /// <param name="multiMatchHandling">The handling mode when multiple command matches are found.</param>
        /// <returns>A task that represents the asynchronous validation operation. The task result contains the result of the
        ///     command validation as a <see cref="MatchResult"/> or a <see cref="SearchResult"/> if no matches were found.</returns>
        public async Task<IResult> ValidateAndGetBestMatch(SearchResult matches, ICommandContext context, IServiceProvider provider, MultiMatchHandling multiMatchHandling = MultiMatchHandling.Exception)
        {
            if (!matches.IsSuccess)
                return matches;

            var commands = matches.Commands;
            var preconditionResults = new Dictionary<CommandMatch, PreconditionResult>();

            foreach (var command in commands)
            {
                preconditionResults[command] = await command.CheckPreconditionsAsync(context, provider);
            }

            var successfulPreconditions = preconditionResults
                .Where(x => x.Value.IsSuccess)
                .ToArray();

            if (successfulPreconditions.Length == 0)
            {
                //All preconditions failed, return the one from the highest priority command
                var bestCandidate = preconditionResults
                   .OrderByDescending(x => x.Key.Command.Priority)
                   .FirstOrDefault(x => !x.Value.IsSuccess);
                return MatchResult.FromSuccess(bestCandidate.Key,bestCandidate.Value);
            }

            var parseResults = new Dictionary<CommandMatch, ParseResult>();

            foreach (var pair in successfulPreconditions)
            {
                var parseResult = await pair.Key.ParseAsync(context, matches, pair.Value, provider).ConfigureAwait(false);

                if (parseResult.Error == CommandError.MultipleMatches)
                {
                    IReadOnlyList<TypeReaderValue> argList, paramList;
                    switch (multiMatchHandling)
                    {
                        case MultiMatchHandling.Best:
                            argList = parseResult.ArgValues.Select(x => x.Values.OrderByDescending(y => y.Score).First()).ToImmutableArray();
                            paramList = parseResult.ParamValues.Select(x => x.Values.OrderByDescending(y => y.Score).First()).ToImmutableArray();
                            parseResult = ParseResult.FromSuccess(argList, paramList);
                            break;
                    }
                }

                parseResults[pair.Key] = parseResult;
            }

            var weightedParseResults = parseResults
               .OrderByDescending(x => CalculateScore(x.Key, x.Value));

            var successfulParses = weightedParseResults
                .Where(x => x.Value.IsSuccess)
                .ToArray();

            if(successfulParses.Length == 0)
            {
                var bestMatch = parseResults
                    .FirstOrDefault(x => !x.Value.IsSuccess);

                return MatchResult.FromSuccess(bestMatch.Key,bestMatch.Value);
            }

            var chosenOverload = successfulParses[0];
<<<<<<< HEAD
            var result = await chosenOverload.Key.ExecuteAsync(context, chosenOverload.Value, services).ConfigureAwait(false);
            if (!result.IsSuccess && !(result is RuntimeResult || result is ExecuteResult)) // successful results raise the event in CommandInfo#ExecuteInternalAsync (have to raise it there b/c deferred execution)
                await _commandExecutedEvent.InvokeAsync(chosenOverload.Key.Command, context, result);
            return result;
=======

            return MatchResult.FromSuccess(chosenOverload.Key,chosenOverload.Value);
>>>>>>> adf3a9c4
        }
        #endregion

        #region Dispose
        protected virtual void Dispose(bool disposing)
        {
            if (!_isDisposed)
            {
                if (disposing)
                {
                    _moduleLock?.Dispose();
                }

                _isDisposed = true;
            }
        }

        void IDisposable.Dispose()
        {
            Dispose(true);
        }
        #endregion
    }
}<|MERGE_RESOLUTION|>--- conflicted
+++ resolved
@@ -552,10 +552,6 @@
             {
                 await _commandExecutedEvent.InvokeAsync(matchResult.Match.Value.Command, context, preconditionResult).ConfigureAwait(false);
             }
-<<<<<<< HEAD
-
-=======
->>>>>>> adf3a9c4
 
             return matchResult;
         }
@@ -651,15 +647,8 @@
             }
 
             var chosenOverload = successfulParses[0];
-<<<<<<< HEAD
-            var result = await chosenOverload.Key.ExecuteAsync(context, chosenOverload.Value, services).ConfigureAwait(false);
-            if (!result.IsSuccess && !(result is RuntimeResult || result is ExecuteResult)) // successful results raise the event in CommandInfo#ExecuteInternalAsync (have to raise it there b/c deferred execution)
-                await _commandExecutedEvent.InvokeAsync(chosenOverload.Key.Command, context, result);
-            return result;
-=======
 
             return MatchResult.FromSuccess(chosenOverload.Key,chosenOverload.Value);
->>>>>>> adf3a9c4
         }
         #endregion
 
