﻿using System;
using System.Linq;
using System.Reflection;

namespace Discord.Commands
{
    internal class ReflectionUtils
    {
        internal static T CreateObject<T>(TypeInfo typeInfo, CommandService service, IDependencyMap map = null)
            => CreateBuilder<T>(typeInfo, service)(map);

        internal static Func<IDependencyMap, T> CreateBuilder<T>(TypeInfo typeInfo, CommandService service)
        {
            var constructors = typeInfo.DeclaredConstructors.Where(x => !x.IsStatic).ToArray();
            if (constructors.Length == 0)
                throw new InvalidOperationException($"No constructor found for \"{typeInfo.FullName}\"");
            else if (constructors.Length > 1)
                throw new InvalidOperationException($"Multiple constructors found for \"{typeInfo.FullName}\"");

            var constructor = constructors[0];
            System.Reflection.ParameterInfo[] parameters = constructor.GetParameters();
            System.Reflection.PropertyInfo[] properties = typeInfo.DeclaredProperties
                  .Where(p => p.SetMethod?.IsPublic == true && p.GetCustomAttribute<DontInjectAttribute>() == null)
                  .ToArray();

            return (map) =>
            {
                object[] args = new object[parameters.Length];

                for (int i = 0; i < parameters.Length; i++)
                {
                    var parameter = parameters[i];
                    args[i] = GetMember(parameter.ParameterType, map, service, typeInfo);
                }

                T obj;
                try
                {
<<<<<<< HEAD
                    T instance = (T)constructor.Invoke(args);
                    return instance;
=======
                    obj = (T)constructor.Invoke(args);
>>>>>>> 7476c4ca
                }
                catch (Exception ex)
                {
                    throw new Exception($"Failed to create \"{typeInfo.FullName}\"", ex);
                }

                foreach(var property in properties)
                {
                    property.SetValue(obj, GetMember(property.PropertyType, map, service, typeInfo));
                }
                return obj;
            };
        }

        internal static object GetMember(Type targetType, IDependencyMap map, CommandService service, TypeInfo baseType)
        {
            object arg;
            if (map == null || !map.TryGet(targetType, out arg))
            {
                if (targetType == typeof(CommandService))
                    arg = service;
                else if (targetType == typeof(IDependencyMap))
                    arg = map;
                else
                    throw new InvalidOperationException($"Failed to create \"{baseType.FullName}\", dependency \"{targetType.Name}\" was not found.");
            }
            return arg;
        }
    }
}<|MERGE_RESOLUTION|>--- conflicted
+++ resolved
@@ -36,12 +36,7 @@
                 T obj;
                 try
                 {
-<<<<<<< HEAD
-                    T instance = (T)constructor.Invoke(args);
-                    return instance;
-=======
                     obj = (T)constructor.Invoke(args);
->>>>>>> 7476c4ca
                 }
                 catch (Exception ex)
                 {
