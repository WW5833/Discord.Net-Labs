--- conflicted
+++ resolved
@@ -1434,29 +1434,11 @@
                                     var data = (payload as JToken).ToObject<API.Gateway.Reaction>(_serializer);
                                     var channel = GetChannel(data.ChannelId) as ISocketMessageChannel;
 
-<<<<<<< HEAD
-                                        var optionalMsg = !isCached
-                                            ? Optional.Create<SocketUserMessage>()
-                                            : Optional.Create(cachedMsg);
-
-                                        if (data.Member.IsSpecified)
-                                        {
-                                            var guild = (channel as SocketGuildChannel)?.Guild;
-                                            
-                                            if (guild != null)
-                                                user = guild.AddOrUpdateUser(data.Member.Value);
-                                        }
-
-                                        var optionalUser = user is null
-                                            ? Optional.Create<IUser>()
-                                            : Optional.Create(user);
-=======
                                     var cachedMsg = channel?.GetCachedMessage(data.MessageId) as SocketUserMessage;
                                     bool isMsgCached = cachedMsg != null;
                                     IUser user = null;
                                     if (channel != null)
                                         user = await channel.GetUserAsync(data.UserId, CacheMode.CacheOnly).ConfigureAwait(false);
->>>>>>> c2e87f56
 
                                     var optionalMsg = !isMsgCached
                                         ? Optional.Create<SocketUserMessage>()
@@ -1556,13 +1538,9 @@
                                     var cachedMsg = channel?.GetCachedMessage(data.MessageId) as SocketUserMessage;
                                     bool isMsgCached = cachedMsg != null;
 
-<<<<<<< HEAD
-                                        cachedMsg?.RemoveReactionsForEmote(emote);
-=======
                                     var optionalMsg = !isMsgCached
                                         ? Optional.Create<SocketUserMessage>()
                                         : Optional.Create(cachedMsg);
->>>>>>> c2e87f56
 
                                     var cacheableChannel = new Cacheable<IMessageChannel, ulong>(channel, data.ChannelId, channel != null, async () => await GetChannelAsync(data.ChannelId).ConfigureAwait(false) as IMessageChannel);
                                     var cacheableMsg = new Cacheable<IUserMessage, ulong>(cachedMsg, data.MessageId, isMsgCached, async () =>
