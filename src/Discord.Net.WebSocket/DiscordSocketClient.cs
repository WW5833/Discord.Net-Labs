using Discord.API;
using Discord.API.Gateway;
using Discord.Logging;
using Discord.Net.Converters;
using Discord.Net.Udp;
using Discord.Net.WebSockets;
using Discord.Rest;
using Newtonsoft.Json;
using Newtonsoft.Json.Linq;
using System;
using System.Collections.Concurrent;
using System.Collections.Generic;
using System.Collections.Immutable;
using System.IO;
using System.Linq;
using System.Threading;
using System.Threading.Tasks;
using GameModel = Discord.API.Game;

namespace Discord.WebSocket
{
    /// <summary>
    ///     Represents a WebSocket-based Discord client.
    /// </summary>
    public partial class DiscordSocketClient : BaseSocketClient, IDiscordClient
    {
        private readonly ConcurrentQueue<ulong> _largeGuilds;
        private readonly JsonSerializer _serializer;
        private readonly DiscordShardedClient _shardedClient;
        private readonly DiscordSocketClient _parentClient;
        private readonly ConcurrentQueue<long> _heartbeatTimes;
        private readonly ConnectionManager _connection;
        private readonly Logger _gatewayLogger;
        private readonly SemaphoreSlim _stateLock;

        private string _sessionId;
        private int _lastSeq;
        private ImmutableDictionary<string, RestVoiceRegion> _voiceRegions;
        private Task _heartbeatTask, _guildDownloadTask;
        private int _unavailableGuildCount;
        private long _lastGuildAvailableTime, _lastMessageTime;
        private int _nextAudioId;
        private DateTimeOffset? _statusSince;
        private RestApplication _applicationInfo;
        private bool _isDisposed;
        private GatewayIntents _gatewayIntents;

        /// <summary>
        ///     Provides access to a REST-only client with a shared state from this client.
        /// </summary>
        public override DiscordSocketRestClient Rest { get; }
        /// <summary> Gets the shard of of this client. </summary>
        public int ShardId { get; }
        /// <summary> Gets the current connection state of this client. </summary>
        public ConnectionState ConnectionState => _connection.State;
        /// <inheritdoc />
        public override int Latency { get; protected set; }
        /// <inheritdoc />
        public override UserStatus Status { get => _status ?? UserStatus.Online; protected set => _status = value; }
        private UserStatus? _status;
        /// <inheritdoc />
        public override IActivity Activity { get => _activity.GetValueOrDefault(); protected set => _activity = Optional.Create(value); }
        private Optional<IActivity> _activity;

        //From DiscordSocketConfig
        internal int TotalShards { get; private set; }
        internal int MessageCacheSize { get; private set; }
        internal int LargeThreshold { get; private set; }
        internal ClientState State { get; private set; }
        internal UdpSocketProvider UdpSocketProvider { get; private set; }
        internal WebSocketProvider WebSocketProvider { get; private set; }
        internal bool AlwaysDownloadUsers { get; private set; }
        internal int? HandlerTimeout { get; private set; }
<<<<<<< HEAD
        internal bool? ExclusiveBulkDelete { get; private set; }
        internal bool AlwaysAcknowledgeInteractions { get; private set; }
=======
>>>>>>> 078f11f6

        internal new DiscordSocketApiClient ApiClient => base.ApiClient as DiscordSocketApiClient;
        /// <inheritdoc />
        public override IReadOnlyCollection<SocketGuild> Guilds => State.Guilds;
        /// <inheritdoc />
        public override IReadOnlyCollection<ISocketPrivateChannel> PrivateChannels => State.PrivateChannels;
        /// <summary>
        ///     Gets a collection of direct message channels opened in this session.
        /// </summary>
        /// <remarks>
        ///     This method returns a collection of currently opened direct message channels.
        ///     <note type="warning">
        ///         This method will not return previously opened DM channels outside of the current session! If you
        ///         have just started the client, this may return an empty collection.
        ///     </note>
        /// </remarks>
        /// <returns>
        ///     A collection of DM channels that have been opened in this session.
        /// </returns>
        public IReadOnlyCollection<SocketDMChannel> DMChannels
            => State.PrivateChannels.OfType<SocketDMChannel>().ToImmutableArray();
        /// <summary>
        ///     Gets a collection of group channels opened in this session.
        /// </summary>
        /// <remarks>
        ///     This method returns a collection of currently opened group channels.
        ///     <note type="warning">
        ///         This method will not return previously opened group channels outside of the current session! If you
        ///         have just started the client, this may return an empty collection.
        ///     </note>
        /// </remarks>
        /// <returns>
        ///     A collection of group channels that have been opened in this session.
        /// </returns>
        public IReadOnlyCollection<SocketGroupChannel> GroupChannels
            => State.PrivateChannels.OfType<SocketGroupChannel>().ToImmutableArray();

        /// <summary>
        ///     Initializes a new REST/WebSocket-based Discord client.
        /// </summary>
        public DiscordSocketClient() : this(new DiscordSocketConfig()) { }
        /// <summary>
        ///     Initializes a new REST/WebSocket-based Discord client with the provided configuration.
        /// </summary>
        /// <param name="config">The configuration to be used with the client.</param>
#pragma warning disable IDISP004
        public DiscordSocketClient(DiscordSocketConfig config) : this(config, CreateApiClient(config), null, null) { }
        internal DiscordSocketClient(DiscordSocketConfig config, DiscordShardedClient shardedClient, DiscordSocketClient parentClient) : this(config, CreateApiClient(config), shardedClient, parentClient) { }
#pragma warning restore IDISP004
        private DiscordSocketClient(DiscordSocketConfig config, API.DiscordSocketApiClient client, DiscordShardedClient shardedClient, DiscordSocketClient parentClient)
            : base(config, client)
        {
            ShardId = config.ShardId ?? 0;
            TotalShards = config.TotalShards ?? 1;
            MessageCacheSize = config.MessageCacheSize;
            LargeThreshold = config.LargeThreshold;
            UdpSocketProvider = config.UdpSocketProvider;
            WebSocketProvider = config.WebSocketProvider;
            AlwaysDownloadUsers = config.AlwaysDownloadUsers;
            AlwaysAcknowledgeInteractions = config.AlwaysAcknowledgeInteractions;
            HandlerTimeout = config.HandlerTimeout;
            State = new ClientState(0, 0);
            Rest = new DiscordSocketRestClient(config, ApiClient);
            _heartbeatTimes = new ConcurrentQueue<long>();
            _gatewayIntents = config.GatewayIntents;

            _stateLock = new SemaphoreSlim(1, 1);
            _gatewayLogger = LogManager.CreateLogger(ShardId == 0 && TotalShards == 1 ? "Gateway" : $"Shard #{ShardId}");
            _connection = new ConnectionManager(_stateLock, _gatewayLogger, config.ConnectionTimeout,
                OnConnectingAsync, OnDisconnectingAsync, x => ApiClient.Disconnected += x);
            _connection.Connected += () => TimedInvokeAsync(_connectedEvent, nameof(Connected));
            _connection.Disconnected += (ex, recon) => TimedInvokeAsync(_disconnectedEvent, nameof(Disconnected), ex);

            _nextAudioId = 1;
            _shardedClient = shardedClient;
            _parentClient = parentClient;

            _serializer = new JsonSerializer { ContractResolver = new DiscordContractResolver() };
            _serializer.Error += (s, e) =>
            {
                _gatewayLogger.WarningAsync("Serializer Error", e.ErrorContext.Error).GetAwaiter().GetResult();
                e.ErrorContext.Handled = true;
            };

            ApiClient.SentGatewayMessage += async opCode => await _gatewayLogger.DebugAsync($"Sent {opCode}").ConfigureAwait(false);
            ApiClient.ReceivedGatewayEvent += ProcessMessageAsync;

            LeftGuild += async g => await _gatewayLogger.InfoAsync($"Left {g.Name}").ConfigureAwait(false);
            JoinedGuild += async g => await _gatewayLogger.InfoAsync($"Joined {g.Name}").ConfigureAwait(false);
            GuildAvailable += async g => await _gatewayLogger.VerboseAsync($"Connected to {g.Name}").ConfigureAwait(false);
            GuildUnavailable += async g => await _gatewayLogger.VerboseAsync($"Disconnected from {g.Name}").ConfigureAwait(false);
            LatencyUpdated += async (old, val) => await _gatewayLogger.DebugAsync($"Latency = {val} ms").ConfigureAwait(false);

            GuildAvailable += g =>
            {
                if (_guildDownloadTask?.IsCompleted == true && ConnectionState == ConnectionState.Connected && AlwaysDownloadUsers && !g.HasAllMembers)
                {
                    var _ = g.DownloadUsersAsync();
                }
                return Task.Delay(0);
            };

            _largeGuilds = new ConcurrentQueue<ulong>();
        }
        private static API.DiscordSocketApiClient CreateApiClient(DiscordSocketConfig config)
            => new API.DiscordSocketApiClient(config.RestClientProvider, config.WebSocketProvider, DiscordRestConfig.UserAgent, config.GatewayHost);
        /// <inheritdoc />
        internal override void Dispose(bool disposing)
        {
            if (!_isDisposed)
            {
                if (disposing)
                {
                    StopAsync().GetAwaiter().GetResult();
                    ApiClient?.Dispose();
                    _stateLock?.Dispose();
                }
                _isDisposed = true;
            }

            base.Dispose(disposing);
        }

        /// <inheritdoc />
        internal override async Task OnLogoutAsync()
        {
            await StopAsync().ConfigureAwait(false);
            _applicationInfo = null;
            _voiceRegions = null;
            await Rest.OnLogoutAsync();
        }

        /// <inheritdoc />
        public override async Task StartAsync()
            => await _connection.StartAsync().ConfigureAwait(false);
        /// <inheritdoc />
        public override async Task StopAsync()
            => await _connection.StopAsync().ConfigureAwait(false);

        private async Task OnConnectingAsync()
        {
            bool locked = false;
            if (_shardedClient != null && _sessionId == null)
            {
                await _shardedClient.AcquireIdentifyLockAsync(ShardId, _connection.CancelToken).ConfigureAwait(false);
                locked = true;
            }
            try
            {
                await _gatewayLogger.DebugAsync("Connecting ApiClient").ConfigureAwait(false);
                await ApiClient.ConnectAsync().ConfigureAwait(false);

                if (_sessionId != null)
                {
                    await _gatewayLogger.DebugAsync("Resuming").ConfigureAwait(false);
                    await ApiClient.SendResumeAsync(_sessionId, _lastSeq).ConfigureAwait(false);
                }
                else
                {
                    await _gatewayLogger.DebugAsync("Identifying").ConfigureAwait(false);
                    await ApiClient.SendIdentifyAsync(shardID: ShardId, totalShards: TotalShards, gatewayIntents: _gatewayIntents, presence: BuildCurrentStatus()).ConfigureAwait(false);
                }
            }
            finally
            {
                if (locked)
                    _shardedClient.ReleaseIdentifyLock();
            }

            //Wait for READY
            await _connection.WaitAsync().ConfigureAwait(false);
        }
        private async Task OnDisconnectingAsync(Exception ex)
        {

            await _gatewayLogger.DebugAsync("Disconnecting ApiClient").ConfigureAwait(false);
            await ApiClient.DisconnectAsync(ex).ConfigureAwait(false);

            //Wait for tasks to complete
            await _gatewayLogger.DebugAsync("Waiting for heartbeater").ConfigureAwait(false);
            var heartbeatTask = _heartbeatTask;
            if (heartbeatTask != null)
                await heartbeatTask.ConfigureAwait(false);
            _heartbeatTask = null;

            while (_heartbeatTimes.TryDequeue(out _)) { }
            _lastMessageTime = 0;

            await _gatewayLogger.DebugAsync("Waiting for guild downloader").ConfigureAwait(false);
            var guildDownloadTask = _guildDownloadTask;
            if (guildDownloadTask != null)
                await guildDownloadTask.ConfigureAwait(false);
            _guildDownloadTask = null;

            //Clear large guild queue
            await _gatewayLogger.DebugAsync("Clearing large guild queue").ConfigureAwait(false);
            while (_largeGuilds.TryDequeue(out _)) { }

            //Raise virtual GUILD_UNAVAILABLEs
            await _gatewayLogger.DebugAsync("Raising virtual GuildUnavailables").ConfigureAwait(false);
            foreach (var guild in State.Guilds)
            {
                if (guild.IsAvailable)
                    await GuildUnavailableAsync(guild).ConfigureAwait(false);
            }
        }

        /// <inheritdoc />
        public override async Task<RestApplication> GetApplicationInfoAsync(RequestOptions options = null)
            => _applicationInfo ?? (_applicationInfo = await ClientHelper.GetApplicationInfoAsync(this, options ?? RequestOptions.Default).ConfigureAwait(false));

        /// <inheritdoc />
        public override SocketGuild GetGuild(ulong id)
            => State.GetGuild(id);

        /// <inheritdoc />
        public override SocketChannel GetChannel(ulong id)
            => State.GetChannel(id);
        /// <summary>
        ///     Gets a generic channel from the cache or does a rest request if unavailable.
        /// </summary>
        /// <example>
        ///     <code language="cs" title="Example method">
        ///     var channel = await _client.GetChannelAsync(381889909113225237);
        ///     if (channel != null &amp;&amp; channel is IMessageChannel msgChannel)
        ///     {
        ///         await msgChannel.SendMessageAsync($"{msgChannel} is created at {msgChannel.CreatedAt}");
        ///     }
        ///     </code>
        /// </example>
        /// <param name="id">The snowflake identifier of the channel (e.g. `381889909113225237`).</param>
        /// <param name="options">The options to be used when sending the request.</param>
        /// <returns>
        ///     A task that represents the asynchronous get operation. The task result contains the channel associated
        ///     with the snowflake identifier; <c>null</c> when the channel cannot be found.
        /// </returns>
        public async ValueTask<IChannel> GetChannelAsync(ulong id, RequestOptions options = null)
            => GetChannel(id) ?? (IChannel)await ClientHelper.GetChannelAsync(this, id, options).ConfigureAwait(false);
        /// <summary>
        ///     Gets a user from the cache or does a rest request if unavailable.
        /// </summary>
        /// <example>
        ///     <code language="cs" title="Example method">
        ///     var user = await _client.GetUserAsync(168693960628371456);
        ///     if (user != null)
        ///         Console.WriteLine($"{user} is created at {user.CreatedAt}.";
        ///     </code>
        /// </example>
        /// <param name="id">The snowflake identifier of the user (e.g. `168693960628371456`).</param>
        /// <param name="options">The options to be used when sending the request.</param>
        /// <returns>
        ///     A task that represents the asynchronous get operation. The task result contains the user associated with
        ///     the snowflake identifier; <c>null</c> if the user is not found.
        /// </returns>
        public async ValueTask<IUser> GetUserAsync(ulong id, RequestOptions options = null)
            => await ClientHelper.GetUserAsync(this, id, options).ConfigureAwait(false);
        /// <summary>
        ///     Clears all cached channels from the client.
        /// </summary>
        public void PurgeChannelCache() => State.PurgeAllChannels();
        /// <summary>
        ///     Clears cached DM channels from the client.
        /// </summary>
        public void PurgeDMChannelCache() => RemoveDMChannels();

        /// <inheritdoc />
        public override SocketUser GetUser(ulong id)
            => State.GetUser(id);
        /// <inheritdoc />
        public override SocketUser GetUser(string username, string discriminator)
            => State.Users.FirstOrDefault(x => x.Discriminator == discriminator && x.Username == username);
        /// <summary>
        ///     Clears cached users from the client.
        /// </summary>
        public void PurgeUserCache() => State.PurgeUsers();
        internal SocketGlobalUser GetOrCreateUser(ClientState state, Discord.API.User model)
        {
            return state.GetOrAddUser(model.Id, x => SocketGlobalUser.Create(this, state, model));
        }
        internal SocketUser GetOrCreateTemporaryUser(ClientState state, Discord.API.User model)
        {
            return state.GetUser(model.Id) ?? (SocketUser)SocketUnknownUser.Create(this, state, model);
        }
        internal SocketGlobalUser GetOrCreateSelfUser(ClientState state, Discord.API.User model)
        {
            return state.GetOrAddUser(model.Id, x =>
            {
                var user = SocketGlobalUser.Create(this, state, model);
                user.GlobalUser.AddRef();
                user.Presence = new SocketPresence(UserStatus.Online, null, null);
                return user;
            });
        }
        internal void RemoveUser(ulong id)
            => State.RemoveUser(id);

        /// <inheritdoc />
        public override async ValueTask<IReadOnlyCollection<RestVoiceRegion>> GetVoiceRegionsAsync(RequestOptions options = null)
        {
            if (_parentClient == null)
            {
                if (_voiceRegions == null)
                {
                    options = RequestOptions.CreateOrClone(options);
                    options.IgnoreState = true;
                    var voiceRegions = await ApiClient.GetVoiceRegionsAsync(options).ConfigureAwait(false);
                    _voiceRegions = voiceRegions.Select(x => RestVoiceRegion.Create(this, x)).ToImmutableDictionary(x => x.Id);
                }
                return _voiceRegions.ToReadOnlyCollection();
            }
            return await _parentClient.GetVoiceRegionsAsync().ConfigureAwait(false);
        }

        /// <inheritdoc />
        public override async ValueTask<RestVoiceRegion> GetVoiceRegionAsync(string id, RequestOptions options = null)
        {
            if (_parentClient == null)
            {
                if (_voiceRegions == null)
                    await GetVoiceRegionsAsync().ConfigureAwait(false);
                if (_voiceRegions.TryGetValue(id, out RestVoiceRegion region))
                    return region;
                return null;
            }
            return await _parentClient.GetVoiceRegionAsync(id, options).ConfigureAwait(false);
        }

        /// <inheritdoc />
        public override async Task DownloadUsersAsync(IEnumerable<IGuild> guilds)
        {
            if (ConnectionState == ConnectionState.Connected)
            {
                //Race condition leads to guilds being requested twice, probably okay
                await ProcessUserDownloadsAsync(guilds.Select(x => GetGuild(x.Id)).Where(x => x != null)).ConfigureAwait(false);
            }
        }
        private async Task ProcessUserDownloadsAsync(IEnumerable<SocketGuild> guilds)
        {
            var cachedGuilds = guilds.ToImmutableArray();

            const short batchSize = 1;
            ulong[] batchIds = new ulong[Math.Min(batchSize, cachedGuilds.Length)];
            Task[] batchTasks = new Task[batchIds.Length];
            int batchCount = (cachedGuilds.Length + (batchSize - 1)) / batchSize;

            for (int i = 0, k = 0; i < batchCount; i++)
            {
                bool isLast = i == batchCount - 1;
                int count = isLast ? (cachedGuilds.Length - (batchCount - 1) * batchSize) : batchSize;

                for (int j = 0; j < count; j++, k++)
                {
                    var guild = cachedGuilds[k];
                    batchIds[j] = guild.Id;
                    batchTasks[j] = guild.DownloaderPromise;
                }

                await ApiClient.SendRequestMembersAsync(batchIds).ConfigureAwait(false);

                if (isLast && batchCount > 1)
                    await Task.WhenAll(batchTasks.Take(count)).ConfigureAwait(false);
                else
                    await Task.WhenAll(batchTasks).ConfigureAwait(false);
            }
        }

        /// <inheritdoc />
        /// <example>
        ///     The following example sets the status of the current user to Do Not Disturb.
        ///     <code language="cs">
        ///     await client.SetStatusAsync(UserStatus.DoNotDisturb);
        ///     </code>
        /// </example>
        public override async Task SetStatusAsync(UserStatus status)
        {
            Status = status;
            if (status == UserStatus.AFK)
                _statusSince = DateTimeOffset.UtcNow;
            else
                _statusSince = null;
            await SendStatusAsync().ConfigureAwait(false);
        }
        /// <inheritdoc />
        /// <example>
        /// <para>
        ///     The following example sets the activity of the current user to the specified game name.
        ///     <code language="cs">
        ///     await client.SetGameAsync("A Strange Game");
        ///     </code>
        /// </para>
        /// <para>
        ///     The following example sets the activity of the current user to a streaming status.
        ///     <code language="cs">
        ///     await client.SetGameAsync("Great Stream 10/10", "https://twitch.tv/MyAmazingStream1337", ActivityType.Streaming);
        ///     </code>
        /// </para>
        /// </example>
        public override async Task SetGameAsync(string name, string streamUrl = null, ActivityType type = ActivityType.Playing)
        {
            if (!string.IsNullOrEmpty(streamUrl))
                Activity = new StreamingGame(name, streamUrl);
            else if (!string.IsNullOrEmpty(name))
                Activity = new Game(name, type);
            else
                Activity = null;
            await SendStatusAsync().ConfigureAwait(false);
        }
        /// <inheritdoc />
        public override async Task SetActivityAsync(IActivity activity)
        {
            Activity = activity;
            await SendStatusAsync().ConfigureAwait(false);
        }

        private async Task SendStatusAsync()
        {
            if (CurrentUser == null)
                return;
            var activities = _activity.IsSpecified ? ImmutableList.Create(_activity.Value) : null;
            CurrentUser.Presence = new SocketPresence(Status, null, activities);

            var presence = BuildCurrentStatus() ?? (UserStatus.Online, false, null, null);

            await ApiClient.SendStatusUpdateAsync(
                status: presence.Item1,
                isAFK: presence.Item2,
                since: presence.Item3,
                game: presence.Item4).ConfigureAwait(false);
        }

        private (UserStatus, bool, long?, GameModel)? BuildCurrentStatus()
        {
            var status = _status;
            var statusSince = _statusSince;
            var activity = _activity;

            if (status == null && !activity.IsSpecified)
                return null;

            GameModel game = null;
            // Discord only accepts rich presence over RPC, don't even bother building a payload

            if (activity.GetValueOrDefault() != null)
            {
                var gameModel = new GameModel();
                if (activity.Value is RichGame)
                    throw new NotSupportedException("Outgoing Rich Presences are not supported via WebSocket.");
                gameModel.Name = Activity.Name;
                gameModel.Type = Activity.Type;
                if (Activity is StreamingGame streamGame)
                    gameModel.StreamUrl = streamGame.Url;
                game = gameModel;
            }
            else if (activity.IsSpecified)
                game = null;

            return (status ?? UserStatus.Online,
                    status == UserStatus.AFK,
                    statusSince != null ? _statusSince.Value.ToUnixTimeMilliseconds() : (long?)null,
                    game);
        }

        private async Task ProcessMessageAsync(GatewayOpCode opCode, int? seq, string type, object payload)
        {
            if (seq != null)
                _lastSeq = seq.Value;
            _lastMessageTime = Environment.TickCount;

            try
            {
                switch (opCode)
                {
                    case GatewayOpCode.Hello:
                        {
                            await _gatewayLogger.DebugAsync("Received Hello").ConfigureAwait(false);
                            var data = (payload as JToken).ToObject<HelloEvent>(_serializer);

                            _heartbeatTask = RunHeartbeatAsync(data.HeartbeatInterval, _connection.CancelToken);
                        }
                        break;
                    case GatewayOpCode.Heartbeat:
                        {
                            await _gatewayLogger.DebugAsync("Received Heartbeat").ConfigureAwait(false);

                            await ApiClient.SendHeartbeatAsync(_lastSeq).ConfigureAwait(false);
                        }
                        break;
                    case GatewayOpCode.HeartbeatAck:
                        {
                            await _gatewayLogger.DebugAsync("Received HeartbeatAck").ConfigureAwait(false);

                            if (_heartbeatTimes.TryDequeue(out long time))
                            {
                                int latency = (int)(Environment.TickCount - time);
                                int before = Latency;
                                Latency = latency;

                                await TimedInvokeAsync(_latencyUpdatedEvent, nameof(LatencyUpdated), before, latency).ConfigureAwait(false);
                            }
                        }
                        break;
                    case GatewayOpCode.InvalidSession:
                        {
                            await _gatewayLogger.DebugAsync("Received InvalidSession").ConfigureAwait(false);
                            await _gatewayLogger.WarningAsync("Failed to resume previous session").ConfigureAwait(false);

                            _sessionId = null;
                            _lastSeq = 0;

                            if (_shardedClient != null)
                            {
                                await _shardedClient.AcquireIdentifyLockAsync(ShardId, _connection.CancelToken).ConfigureAwait(false);
                                try
                                {
                                    await ApiClient.SendIdentifyAsync(shardID: ShardId, totalShards: TotalShards, gatewayIntents: _gatewayIntents, presence: BuildCurrentStatus()).ConfigureAwait(false);
                                }
                                finally
                                {
                                    _shardedClient.ReleaseIdentifyLock();
                                }
                            }
                            else
                                await ApiClient.SendIdentifyAsync(shardID: ShardId, totalShards: TotalShards, gatewayIntents: _gatewayIntents, presence: BuildCurrentStatus()).ConfigureAwait(false);
                        }
                        break;
                    case GatewayOpCode.Reconnect:
                        {
                            await _gatewayLogger.DebugAsync("Received Reconnect").ConfigureAwait(false);
                            _connection.Error(new GatewayReconnectException("Server requested a reconnect"));
                        }
                        break;
                    case GatewayOpCode.Dispatch:
                        switch (type)
                        {
                            //Connection
                            case "READY":
                                {
                                    try
                                    {
                                        await _gatewayLogger.DebugAsync("Received Dispatch (READY)").ConfigureAwait(false);

                                        var data = (payload as JToken).ToObject<ReadyEvent>(_serializer);
                                        var state = new ClientState(data.Guilds.Length, data.PrivateChannels.Length);

                                        var currentUser = SocketSelfUser.Create(this, state, data.User);
                                        var activities = _activity.IsSpecified ? ImmutableList.Create(_activity.Value) : null;
                                        currentUser.Presence = new SocketPresence(Status, null, activities);
                                        ApiClient.CurrentUserId = currentUser.Id;
                                        int unavailableGuilds = 0;
                                        for (int i = 0; i < data.Guilds.Length; i++)
                                        {
                                            var model = data.Guilds[i];
                                            var guild = AddGuild(model, state);
                                            if (!guild.IsAvailable)
                                                unavailableGuilds++;
                                            else
                                                await GuildAvailableAsync(guild).ConfigureAwait(false);
                                        }
                                        for (int i = 0; i < data.PrivateChannels.Length; i++)
                                            AddPrivateChannel(data.PrivateChannels[i], state);

                                        _sessionId = data.SessionId;
                                        _unavailableGuildCount = unavailableGuilds;
                                        CurrentUser = currentUser;
                                        State = state;
                                    }
                                    catch (Exception ex)
                                    {
                                        _connection.CriticalError(new Exception("Processing READY failed", ex));
                                        return;
                                    }

                                    _lastGuildAvailableTime = Environment.TickCount;
                                    _guildDownloadTask = WaitForGuildsAsync(_connection.CancelToken, _gatewayLogger)
                                        .ContinueWith(async x =>
                                        {
                                            if (x.IsFaulted)
                                            {
                                                _connection.Error(x.Exception);
                                                return;
                                            }
                                            else if (_connection.CancelToken.IsCancellationRequested)
                                                return;

                                            if (BaseConfig.AlwaysDownloadUsers)
                                                _ = DownloadUsersAsync(Guilds.Where(x => x.IsAvailable && !x.HasAllMembers));

                                            await TimedInvokeAsync(_readyEvent, nameof(Ready)).ConfigureAwait(false);
                                            await _gatewayLogger.InfoAsync("Ready").ConfigureAwait(false);
                                        });
                                    _ = _connection.CompleteAsync();
                                }
                                break;
                            case "RESUMED":
                                {
                                    await _gatewayLogger.DebugAsync("Received Dispatch (RESUMED)").ConfigureAwait(false);

                                    _ = _connection.CompleteAsync();

                                    //Notify the client that these guilds are available again
                                    foreach (var guild in State.Guilds)
                                    {
                                        if (guild.IsAvailable)
                                            await GuildAvailableAsync(guild).ConfigureAwait(false);
                                    }

                                    await _gatewayLogger.InfoAsync("Resumed previous session").ConfigureAwait(false);
                                }
                                break;

                            //Guilds
                            case "GUILD_CREATE":
                                {
                                    var data = (payload as JToken).ToObject<ExtendedGuild>(_serializer);

                                    if (data.Unavailable == false)
                                    {
                                        type = "GUILD_AVAILABLE";
                                        _lastGuildAvailableTime = Environment.TickCount;
                                        await _gatewayLogger.DebugAsync("Received Dispatch (GUILD_AVAILABLE)").ConfigureAwait(false);

                                        var guild = State.GetGuild(data.Id);
                                        if (guild != null)
                                        {
                                            guild.Update(State, data);

                                            if (_unavailableGuildCount != 0)
                                                _unavailableGuildCount--;
                                            await GuildAvailableAsync(guild).ConfigureAwait(false);

                                            if (guild.DownloadedMemberCount >= guild.MemberCount && !guild.DownloaderPromise.IsCompleted)
                                            {
                                                guild.CompleteDownloadUsers();
                                                await TimedInvokeAsync(_guildMembersDownloadedEvent, nameof(GuildMembersDownloaded), guild).ConfigureAwait(false);
                                            }
                                        }
                                        else
                                        {
                                            await UnknownGuildAsync(type, data.Id).ConfigureAwait(false);
                                            return;
                                        }
                                    }
                                    else
                                    {
                                        await _gatewayLogger.DebugAsync("Received Dispatch (GUILD_CREATE)").ConfigureAwait(false);

                                        var guild = AddGuild(data, State);
                                        if (guild != null)
                                        {
                                            await TimedInvokeAsync(_joinedGuildEvent, nameof(JoinedGuild), guild).ConfigureAwait(false);
                                            await GuildAvailableAsync(guild).ConfigureAwait(false);
                                        }
                                        else
                                        {
                                            await UnknownGuildAsync(type, data.Id).ConfigureAwait(false);
                                            return;
                                        }
                                    }
                                }
                                break;
                            case "GUILD_UPDATE":
                                {
                                    await _gatewayLogger.DebugAsync("Received Dispatch (GUILD_UPDATE)").ConfigureAwait(false);

                                    var data = (payload as JToken).ToObject<API.Guild>(_serializer);
                                    var guild = State.GetGuild(data.Id);
                                    if (guild != null)
                                    {
                                        var before = guild.Clone();
                                        guild.Update(State, data);
                                        await TimedInvokeAsync(_guildUpdatedEvent, nameof(GuildUpdated), before, guild).ConfigureAwait(false);
                                    }
                                    else
                                    {
                                        await UnknownGuildAsync(type, data.Id).ConfigureAwait(false);
                                        return;
                                    }
                                }
                                break;
                            case "GUILD_EMOJIS_UPDATE":
                                {
                                    await _gatewayLogger.DebugAsync("Received Dispatch (GUILD_EMOJIS_UPDATE)").ConfigureAwait(false);

                                    var data = (payload as JToken).ToObject<API.Gateway.GuildEmojiUpdateEvent>(_serializer);
                                    var guild = State.GetGuild(data.GuildId);
                                    if (guild != null)
                                    {
                                        var before = guild.Clone();
                                        guild.Update(State, data);
                                        await TimedInvokeAsync(_guildUpdatedEvent, nameof(GuildUpdated), before, guild).ConfigureAwait(false);
                                    }
                                    else
                                    {
                                        await UnknownGuildAsync(type, data.GuildId).ConfigureAwait(false);
                                        return;
                                    }
                                }
                                break;
                            case "GUILD_SYNC":
                                {
                                    await _gatewayLogger.DebugAsync("Ignored Dispatch (GUILD_SYNC)").ConfigureAwait(false);
                                    /*await _gatewayLogger.DebugAsync("Received Dispatch (GUILD_SYNC)").ConfigureAwait(false); //TODO remove? userbot related
                                    var data = (payload as JToken).ToObject<GuildSyncEvent>(_serializer);
                                    var guild = State.GetGuild(data.Id);
                                    if (guild != null)
                                    {
                                        var before = guild.Clone();
                                        guild.Update(State, data);
                                        //This is treated as an extension of GUILD_AVAILABLE
                                        _unavailableGuildCount--;
                                        _lastGuildAvailableTime = Environment.TickCount;
                                        await GuildAvailableAsync(guild).ConfigureAwait(false);
                                        await TimedInvokeAsync(_guildUpdatedEvent, nameof(GuildUpdated), before, guild).ConfigureAwait(false);
                                    }
                                    else
                                    {
                                        await UnknownGuildAsync(type, data.Id).ConfigureAwait(false);
                                        return;
                                    }*/
                                }
                                break;
                            case "GUILD_DELETE":
                                {
                                    var data = (payload as JToken).ToObject<ExtendedGuild>(_serializer);
                                    if (data.Unavailable == true)
                                    {
                                        type = "GUILD_UNAVAILABLE";
                                        await _gatewayLogger.DebugAsync("Received Dispatch (GUILD_UNAVAILABLE)").ConfigureAwait(false);

                                        var guild = State.GetGuild(data.Id);
                                        if (guild != null)
                                        {
                                            await GuildUnavailableAsync(guild).ConfigureAwait(false);
                                            _unavailableGuildCount++;
                                        }
                                        else
                                        {
                                            await UnknownGuildAsync(type, data.Id).ConfigureAwait(false);
                                            return;
                                        }
                                    }
                                    else
                                    {
                                        await _gatewayLogger.DebugAsync("Received Dispatch (GUILD_DELETE)").ConfigureAwait(false);

                                        var guild = RemoveGuild(data.Id);
                                        if (guild != null)
                                        {
                                            await GuildUnavailableAsync(guild).ConfigureAwait(false);
                                            await TimedInvokeAsync(_leftGuildEvent, nameof(LeftGuild), guild).ConfigureAwait(false);
                                            (guild as IDisposable).Dispose();
                                        }
                                        else
                                        {
                                            await UnknownGuildAsync(type, data.Id).ConfigureAwait(false);
                                            return;
                                        }
                                    }
                                }
                                break;

                            //Channels
                            case "CHANNEL_CREATE":
                                {
                                    await _gatewayLogger.DebugAsync("Received Dispatch (CHANNEL_CREATE)").ConfigureAwait(false);

                                    var data = (payload as JToken).ToObject<API.Channel>(_serializer);
                                    SocketChannel channel = null;
                                    if (data.GuildId.IsSpecified)
                                    {
                                        var guild = State.GetGuild(data.GuildId.Value);
                                        if (guild != null)
                                        {
                                            channel = guild.AddChannel(State, data);

                                            if (!guild.IsSynced)
                                            {
                                                await UnsyncedGuildAsync(type, guild.Id).ConfigureAwait(false);
                                                return;
                                            }
                                        }
                                        else
                                        {
                                            await UnknownGuildAsync(type, data.GuildId.Value).ConfigureAwait(false);
                                            return;
                                        }
                                    }
                                    else
                                    {
                                        channel = State.GetChannel(data.Id);
                                        if (channel != null)
                                            return; //Discord may send duplicate CHANNEL_CREATEs for DMs
                                        channel = AddPrivateChannel(data, State) as SocketChannel;
                                    }

                                    if (channel != null)
                                        await TimedInvokeAsync(_channelCreatedEvent, nameof(ChannelCreated), channel).ConfigureAwait(false);
                                }
                                break;
                            case "CHANNEL_UPDATE":
                                {
                                    await _gatewayLogger.DebugAsync("Received Dispatch (CHANNEL_UPDATE)").ConfigureAwait(false);

                                    var data = (payload as JToken).ToObject<API.Channel>(_serializer);
                                    var channel = State.GetChannel(data.Id);
                                    if (channel != null)
                                    {
                                        var before = channel.Clone();
                                        channel.Update(State, data);

                                        var guild = (channel as SocketGuildChannel)?.Guild;
                                        if (!(guild?.IsSynced ?? true))
                                        {
                                            await UnsyncedGuildAsync(type, guild.Id).ConfigureAwait(false);
                                            return;
                                        }

                                        await TimedInvokeAsync(_channelUpdatedEvent, nameof(ChannelUpdated), before, channel).ConfigureAwait(false);
                                    }
                                    else
                                    {
                                        await UnknownChannelAsync(type, data.Id).ConfigureAwait(false);
                                        return;
                                    }
                                }
                                break;
                            case "CHANNEL_DELETE":
                                {
                                    await _gatewayLogger.DebugAsync("Received Dispatch (CHANNEL_DELETE)").ConfigureAwait(false);

                                    SocketChannel channel = null;
                                    var data = (payload as JToken).ToObject<API.Channel>(_serializer);
                                    if (data.GuildId.IsSpecified)
                                    {
                                        var guild = State.GetGuild(data.GuildId.Value);
                                        if (guild != null)
                                        {
                                            channel = guild.RemoveChannel(State, data.Id);

                                            if (!guild.IsSynced)
                                            {
                                                await UnsyncedGuildAsync(type, guild.Id).ConfigureAwait(false);
                                                return;
                                            }
                                        }
                                        else
                                        {
                                            await UnknownGuildAsync(type, data.GuildId.Value).ConfigureAwait(false);
                                            return;
                                        }
                                    }
                                    else
                                        channel = RemovePrivateChannel(data.Id) as SocketChannel;

                                    if (channel != null)
                                        await TimedInvokeAsync(_channelDestroyedEvent, nameof(ChannelDestroyed), channel).ConfigureAwait(false);
                                    else
                                    {
                                        await UnknownChannelAsync(type, data.Id, data.GuildId.GetValueOrDefault(0)).ConfigureAwait(false);
                                        return;
                                    }
                                }
                                break;

                            //Members
                            case "GUILD_MEMBER_ADD":
                                {
                                    await _gatewayLogger.DebugAsync("Received Dispatch (GUILD_MEMBER_ADD)").ConfigureAwait(false);

                                    var data = (payload as JToken).ToObject<GuildMemberAddEvent>(_serializer);
                                    var guild = State.GetGuild(data.GuildId);
                                    if (guild != null)
                                    {
                                        var user = guild.AddOrUpdateUser(data);
                                        guild.MemberCount++;

                                        if (!guild.IsSynced)
                                        {
                                            await UnsyncedGuildAsync(type, guild.Id).ConfigureAwait(false);
                                            return;
                                        }

                                        await TimedInvokeAsync(_userJoinedEvent, nameof(UserJoined), user).ConfigureAwait(false);
                                    }
                                    else
                                    {
                                        await UnknownGuildAsync(type, data.GuildId).ConfigureAwait(false);
                                        return;
                                    }
                                }
                                break;
                            case "GUILD_MEMBER_UPDATE":
                                {
                                    await _gatewayLogger.DebugAsync("Received Dispatch (GUILD_MEMBER_UPDATE)").ConfigureAwait(false);

                                    var data = (payload as JToken).ToObject<GuildMemberUpdateEvent>(_serializer);
                                    var guild = State.GetGuild(data.GuildId);
                                    if (guild != null)
                                    {
                                        var user = guild.GetUser(data.User.Id);

                                        if (!guild.IsSynced)
                                        {
                                            await UnsyncedGuildAsync(type, guild.Id).ConfigureAwait(false);
                                            return;
                                        }

                                        if (user != null)
                                        {
                                            var globalBefore = user.GlobalUser.Clone();
                                            if (user.GlobalUser.Update(State, data.User))
                                            {
                                                //Global data was updated, trigger UserUpdated
                                                await TimedInvokeAsync(_userUpdatedEvent, nameof(UserUpdated), globalBefore, user).ConfigureAwait(false);
                                            }

                                            var before = user.Clone();
                                            user.Update(State, data);

                                            var cacheableBefore = new Cacheable<SocketGuildUser, ulong>(before, user.Id, true, () => Task.FromResult((SocketGuildUser)null));
                                            await TimedInvokeAsync(_guildMemberUpdatedEvent, nameof(GuildMemberUpdated), cacheableBefore, user).ConfigureAwait(false);
                                        }
                                        else
                                        {
                                            user = guild.AddOrUpdateUser(data);
                                            var cacheableBefore = new Cacheable<SocketGuildUser, ulong>(null, user.Id, false, () => Task.FromResult((SocketGuildUser)null));
                                            await TimedInvokeAsync(_guildMemberUpdatedEvent, nameof(GuildMemberUpdated), cacheableBefore, user).ConfigureAwait(false);
                                        }
                                    }
                                    else
                                    {
                                        await UnknownGuildAsync(type, data.GuildId).ConfigureAwait(false);
                                        return;
                                    }
                                }
                                break;
                            case "GUILD_MEMBER_REMOVE":
                                {
                                    await _gatewayLogger.DebugAsync("Received Dispatch (GUILD_MEMBER_REMOVE)").ConfigureAwait(false);

                                    var data = (payload as JToken).ToObject<GuildMemberRemoveEvent>(_serializer);
                                    var guild = State.GetGuild(data.GuildId);
                                    if (guild != null)
                                    {
                                        var user = guild.RemoveUser(data.User.Id);
                                        guild.MemberCount--;

                                        if (!guild.IsSynced)
                                        {
                                            await UnsyncedGuildAsync(type, guild.Id).ConfigureAwait(false);
                                            return;
                                        }

                                        if (user != null)
                                            await TimedInvokeAsync(_userLeftEvent, nameof(UserLeft), user).ConfigureAwait(false);
                                        else
                                        {
                                            if (!guild.HasAllMembers)
                                                await IncompleteGuildUserAsync(type, data.User.Id, data.GuildId).ConfigureAwait(false);
                                            else
                                                await UnknownGuildUserAsync(type, data.User.Id, data.GuildId).ConfigureAwait(false);
                                            return;
                                        }
                                    }
                                    else
                                    {
                                        await UnknownGuildAsync(type, data.GuildId).ConfigureAwait(false);
                                        return;
                                    }
                                }
                                break;
                            case "GUILD_MEMBERS_CHUNK":
                                {
                                    await _gatewayLogger.DebugAsync("Received Dispatch (GUILD_MEMBERS_CHUNK)").ConfigureAwait(false);

                                    var data = (payload as JToken).ToObject<GuildMembersChunkEvent>(_serializer);
                                    var guild = State.GetGuild(data.GuildId);
                                    if (guild != null)
                                    {
                                        foreach (var memberModel in data.Members)
                                            guild.AddOrUpdateUser(memberModel);

                                        if (guild.DownloadedMemberCount >= guild.MemberCount && !guild.DownloaderPromise.IsCompleted)
                                        {
                                            guild.CompleteDownloadUsers();
                                            await TimedInvokeAsync(_guildMembersDownloadedEvent, nameof(GuildMembersDownloaded), guild).ConfigureAwait(false);
                                        }
                                    }
                                    else
                                    {
                                        await UnknownGuildAsync(type, data.GuildId).ConfigureAwait(false);
                                        return;
                                    }
                                }
                                break;
                            case "CHANNEL_RECIPIENT_ADD":
                                {
                                    await _gatewayLogger.DebugAsync("Received Dispatch (CHANNEL_RECIPIENT_ADD)").ConfigureAwait(false);

                                    var data = (payload as JToken).ToObject<RecipientEvent>(_serializer);
                                    if (State.GetChannel(data.ChannelId) is SocketGroupChannel channel)
                                    {
                                        var user = channel.GetOrAddUser(data.User);
                                        await TimedInvokeAsync(_recipientAddedEvent, nameof(RecipientAdded), user).ConfigureAwait(false);
                                    }
                                    else
                                    {
                                        await UnknownChannelAsync(type, data.ChannelId).ConfigureAwait(false);
                                        return;
                                    }
                                }
                                break;
                            case "CHANNEL_RECIPIENT_REMOVE":
                                {
                                    await _gatewayLogger.DebugAsync("Received Dispatch (CHANNEL_RECIPIENT_REMOVE)").ConfigureAwait(false);

                                    var data = (payload as JToken).ToObject<RecipientEvent>(_serializer);
                                    if (State.GetChannel(data.ChannelId) is SocketGroupChannel channel)
                                    {
                                        var user = channel.RemoveUser(data.User.Id);
                                        if (user != null)
                                            await TimedInvokeAsync(_recipientRemovedEvent, nameof(RecipientRemoved), user).ConfigureAwait(false);
                                        else
                                        {
                                            await UnknownChannelUserAsync(type, data.User.Id, data.ChannelId).ConfigureAwait(false);
                                            return;
                                        }
                                    }
                                    else
                                    {
                                        await UnknownChannelAsync(type, data.ChannelId).ConfigureAwait(false);
                                        return;
                                    }
                                }
                                break;

                            //Roles
                            case "GUILD_ROLE_CREATE":
                                {
                                    await _gatewayLogger.DebugAsync("Received Dispatch (GUILD_ROLE_CREATE)").ConfigureAwait(false);

                                    var data = (payload as JToken).ToObject<GuildRoleCreateEvent>(_serializer);
                                    var guild = State.GetGuild(data.GuildId);
                                    if (guild != null)
                                    {
                                        var role = guild.AddRole(data.Role);

                                        if (!guild.IsSynced)
                                        {
                                            await UnsyncedGuildAsync(type, guild.Id).ConfigureAwait(false);
                                            return;
                                        }
                                        await TimedInvokeAsync(_roleCreatedEvent, nameof(RoleCreated), role).ConfigureAwait(false);
                                    }
                                    else
                                    {
                                        await UnknownGuildAsync(type, data.GuildId).ConfigureAwait(false);
                                        return;
                                    }
                                }
                                break;
                            case "GUILD_ROLE_UPDATE":
                                {
                                    await _gatewayLogger.DebugAsync("Received Dispatch (GUILD_ROLE_UPDATE)").ConfigureAwait(false);

                                    var data = (payload as JToken).ToObject<GuildRoleUpdateEvent>(_serializer);
                                    var guild = State.GetGuild(data.GuildId);
                                    if (guild != null)
                                    {
                                        var role = guild.GetRole(data.Role.Id);
                                        if (role != null)
                                        {
                                            var before = role.Clone();
                                            role.Update(State, data.Role);

                                            if (!guild.IsSynced)
                                            {
                                                await UnsyncedGuildAsync(type, guild.Id).ConfigureAwait(false);
                                                return;
                                            }

                                            await TimedInvokeAsync(_roleUpdatedEvent, nameof(RoleUpdated), before, role).ConfigureAwait(false);
                                        }
                                        else
                                        {
                                            await UnknownRoleAsync(type, data.Role.Id, guild.Id).ConfigureAwait(false);
                                            return;
                                        }
                                    }
                                    else
                                    {
                                        await UnknownGuildAsync(type, data.GuildId).ConfigureAwait(false);
                                        return;
                                    }
                                }
                                break;
                            case "GUILD_ROLE_DELETE":
                                {
                                    await _gatewayLogger.DebugAsync("Received Dispatch (GUILD_ROLE_DELETE)").ConfigureAwait(false);

                                    var data = (payload as JToken).ToObject<GuildRoleDeleteEvent>(_serializer);
                                    var guild = State.GetGuild(data.GuildId);
                                    if (guild != null)
                                    {
                                        var role = guild.RemoveRole(data.RoleId);
                                        if (role != null)
                                        {
                                            if (!guild.IsSynced)
                                            {
                                                await UnsyncedGuildAsync(type, guild.Id).ConfigureAwait(false);
                                                return;
                                            }

                                            await TimedInvokeAsync(_roleDeletedEvent, nameof(RoleDeleted), role).ConfigureAwait(false);
                                        }
                                        else
                                        {
                                            await UnknownRoleAsync(type, data.RoleId, guild.Id).ConfigureAwait(false);
                                            return;
                                        }
                                    }
                                    else
                                    {
                                        await UnknownGuildAsync(type, data.GuildId).ConfigureAwait(false);
                                        return;
                                    }
                                }
                                break;

                            //Bans
                            case "GUILD_BAN_ADD":
                                {
                                    await _gatewayLogger.DebugAsync("Received Dispatch (GUILD_BAN_ADD)").ConfigureAwait(false);

                                    var data = (payload as JToken).ToObject<GuildBanEvent>(_serializer);
                                    var guild = State.GetGuild(data.GuildId);
                                    if (guild != null)
                                    {
                                        if (!guild.IsSynced)
                                        {
                                            await UnsyncedGuildAsync(type, guild.Id).ConfigureAwait(false);
                                            return;
                                        }

                                        SocketUser user = guild.GetUser(data.User.Id);
                                        if (user == null)
                                            user = SocketUnknownUser.Create(this, State, data.User);
                                        await TimedInvokeAsync(_userBannedEvent, nameof(UserBanned), user, guild).ConfigureAwait(false);
                                    }
                                    else
                                    {
                                        await UnknownGuildAsync(type, data.GuildId).ConfigureAwait(false);
                                        return;
                                    }
                                }
                                break;
                            case "GUILD_BAN_REMOVE":
                                {
                                    await _gatewayLogger.DebugAsync("Received Dispatch (GUILD_BAN_REMOVE)").ConfigureAwait(false);

                                    var data = (payload as JToken).ToObject<GuildBanEvent>(_serializer);
                                    var guild = State.GetGuild(data.GuildId);
                                    if (guild != null)
                                    {
                                        if (!guild.IsSynced)
                                        {
                                            await UnsyncedGuildAsync(type, guild.Id).ConfigureAwait(false);
                                            return;
                                        }

                                        SocketUser user = State.GetUser(data.User.Id);
                                        if (user == null)
                                            user = SocketUnknownUser.Create(this, State, data.User);
                                        await TimedInvokeAsync(_userUnbannedEvent, nameof(UserUnbanned), user, guild).ConfigureAwait(false);
                                    }
                                    else
                                    {
                                        await UnknownGuildAsync(type, data.GuildId).ConfigureAwait(false);
                                        return;
                                    }
                                }
                                break;

                            //Messages
                            case "MESSAGE_CREATE":
                                {
                                    await _gatewayLogger.DebugAsync("Received Dispatch (MESSAGE_CREATE)").ConfigureAwait(false);

                                    var data = (payload as JToken).ToObject<API.Message>(_serializer);
                                    var channel = GetChannel(data.ChannelId) as ISocketMessageChannel;

                                    var guild = (channel as SocketGuildChannel)?.Guild;
                                    if (guild != null && !guild.IsSynced)
                                    {
                                        await UnsyncedGuildAsync(type, guild.Id).ConfigureAwait(false);
                                        return;
                                    }

                                    if (channel == null)
                                    {
                                        if (!data.GuildId.IsSpecified)  // assume it is a DM
                                        {
                                            channel = CreateDMChannel(data.ChannelId, data.Author.Value, State);
                                        }
                                        else
                                        {
                                            await UnknownChannelAsync(type, data.ChannelId).ConfigureAwait(false);
                                            return;
                                        }
                                    }

                                    SocketUser author;
                                    if (guild != null)
                                    {
                                        if (data.WebhookId.IsSpecified)
                                            author = SocketWebhookUser.Create(guild, State, data.Author.Value, data.WebhookId.Value);
                                        else
                                            author = guild.GetUser(data.Author.Value.Id);
                                    }
                                    else
                                        author = (channel as SocketChannel).GetUser(data.Author.Value.Id);

                                    if (author == null)
                                    {
                                        if (guild != null)
                                        {
                                            if (data.Member.IsSpecified) // member isn't always included, but use it when we can
                                            {
                                                data.Member.Value.User = data.Author.Value;
                                                author = guild.AddOrUpdateUser(data.Member.Value);
                                            }
                                            else
                                                author = guild.AddOrUpdateUser(data.Author.Value); // user has no guild-specific data
                                        }
                                        else if (channel is SocketGroupChannel groupChannel)
                                            author = groupChannel.GetOrAddUser(data.Author.Value);
                                        else
                                        {
                                            await UnknownChannelUserAsync(type, data.Author.Value.Id, channel.Id).ConfigureAwait(false);
                                            return;
                                        }
                                    }

                                    var msg = SocketMessage.Create(this, State, author, channel, data);
                                    SocketChannelHelper.AddMessage(channel, this, msg);
                                    await TimedInvokeAsync(_messageReceivedEvent, nameof(MessageReceived), msg).ConfigureAwait(false);
                                }
                                break;
                            case "MESSAGE_UPDATE":
                                {
                                    await _gatewayLogger.DebugAsync("Received Dispatch (MESSAGE_UPDATE)").ConfigureAwait(false);

                                    var data = (payload as JToken).ToObject<API.Message>(_serializer);
                                    var channel = GetChannel(data.ChannelId) as ISocketMessageChannel;

                                    var guild = (channel as SocketGuildChannel)?.Guild;
                                    if (guild != null && !guild.IsSynced)
                                    {
                                        await UnsyncedGuildAsync(type, guild.Id).ConfigureAwait(false);
                                        return;
                                    }

                                    SocketMessage before = null, after = null;
                                    SocketMessage cachedMsg = channel?.GetCachedMessage(data.Id);
                                    bool isCached = cachedMsg != null;
                                    if (isCached)
                                    {
                                        before = cachedMsg.Clone();
                                        cachedMsg.Update(State, data);
                                        after = cachedMsg;
                                    }
                                    else
                                    {
                                        //Edited message isnt in cache, create a detached one
                                        SocketUser author;
                                        if (data.Author.IsSpecified)
                                        {
                                            if (guild != null)
                                            {
                                                if (data.WebhookId.IsSpecified)
                                                    author = SocketWebhookUser.Create(guild, State, data.Author.Value, data.WebhookId.Value);
                                                else
                                                    author = guild.GetUser(data.Author.Value.Id);
                                            }
                                            else
                                                author = (channel as SocketChannel)?.GetUser(data.Author.Value.Id);

                                            if (author == null)
                                            {
                                                if (guild != null)
                                                {
                                                    if (data.Member.IsSpecified) // member isn't always included, but use it when we can
                                                    {
                                                        data.Member.Value.User = data.Author.Value;
                                                        author = guild.AddOrUpdateUser(data.Member.Value);
                                                    }
                                                    else
                                                        author = guild.AddOrUpdateUser(data.Author.Value); // user has no guild-specific data
                                                }
                                                else if (channel is SocketGroupChannel groupChannel)
                                                    author = groupChannel.GetOrAddUser(data.Author.Value);
                                            }
                                        }
                                        else
                                            // Message author wasn't specified in the payload, so create a completely anonymous unknown user
                                            author = new SocketUnknownUser(this, id: 0);

                                        if (channel == null)
                                        {
                                            if (!data.GuildId.IsSpecified)  // assume it is a DM
                                            {
                                                if (data.Author.IsSpecified)
                                                {
                                                    var dmChannel = CreateDMChannel(data.ChannelId, data.Author.Value, State);
                                                    channel = dmChannel;
                                                    author = dmChannel.Recipient;
                                                }
                                                else
                                                    channel = CreateDMChannel(data.ChannelId, author, State);
                                            }
                                            else
                                            {
                                                await UnknownChannelAsync(type, data.ChannelId).ConfigureAwait(false);
                                                return;
                                            }
                                        }

                                        after = SocketMessage.Create(this, State, author, channel, data);
                                    }
                                    var cacheableBefore = new Cacheable<IMessage, ulong>(before, data.Id, isCached, async () => await channel.GetMessageAsync(data.Id).ConfigureAwait(false));

                                    await TimedInvokeAsync(_messageUpdatedEvent, nameof(MessageUpdated), cacheableBefore, after, channel).ConfigureAwait(false);
                                }
                                break;
                            case "MESSAGE_DELETE":
                                {
                                    await _gatewayLogger.DebugAsync("Received Dispatch (MESSAGE_DELETE)").ConfigureAwait(false);

                                    var data = (payload as JToken).ToObject<API.Message>(_serializer);
                                    var channel = GetChannel(data.ChannelId) as ISocketMessageChannel;

                                    var guild = (channel as SocketGuildChannel)?.Guild;
                                    if (!(guild?.IsSynced ?? true))
                                    {
                                        await UnsyncedGuildAsync(type, guild.Id).ConfigureAwait(false);
                                        return;
                                    }

                                    SocketMessage msg = null;
                                    if (channel != null)
                                        msg = SocketChannelHelper.RemoveMessage(channel, this, data.Id);
                                    var cacheableMsg = new Cacheable<IMessage, ulong>(msg, data.Id, msg != null, () => Task.FromResult((IMessage)null));
                                    var cacheableChannel = new Cacheable<IMessageChannel, ulong>(channel, data.ChannelId, channel != null, async () => await GetChannelAsync(data.ChannelId).ConfigureAwait(false) as IMessageChannel);

                                    await TimedInvokeAsync(_messageDeletedEvent, nameof(MessageDeleted), cacheableMsg, cacheableChannel).ConfigureAwait(false);
                                }
                                break;
                            case "MESSAGE_REACTION_ADD":
                                {
                                    await _gatewayLogger.DebugAsync("Received Dispatch (MESSAGE_REACTION_ADD)").ConfigureAwait(false);

                                    var data = (payload as JToken).ToObject<API.Gateway.Reaction>(_serializer);
                                    var channel = GetChannel(data.ChannelId) as ISocketMessageChannel;

                                    var cachedMsg = channel?.GetCachedMessage(data.MessageId) as SocketUserMessage;
                                    bool isMsgCached = cachedMsg != null;
                                    IUser user = null;
                                    if (channel != null)
                                        user = await channel.GetUserAsync(data.UserId, CacheMode.CacheOnly).ConfigureAwait(false);

                                    var optionalMsg = !isMsgCached
                                        ? Optional.Create<SocketUserMessage>()
                                        : Optional.Create(cachedMsg);

                                    if (data.Member.IsSpecified)
                                    {
                                        var guild = (channel as SocketGuildChannel)?.Guild;

                                        if (guild != null)
                                            user = guild.AddOrUpdateUser(data.Member.Value);
                                    }
                                    else
                                        user = GetUser(data.UserId);

                                    var optionalUser = user is null
                                        ? Optional.Create<IUser>()
                                        : Optional.Create(user);

                                    var cacheableChannel = new Cacheable<IMessageChannel, ulong>(channel, data.ChannelId, channel != null, async () => await GetChannelAsync(data.ChannelId).ConfigureAwait(false) as IMessageChannel);
                                    var cacheableMsg = new Cacheable<IUserMessage, ulong>(cachedMsg, data.MessageId, isMsgCached, async () =>
                                    {
                                        var channelObj = await cacheableChannel.GetOrDownloadAsync().ConfigureAwait(false);
                                        return await channelObj.GetMessageAsync(data.MessageId).ConfigureAwait(false) as IUserMessage;
                                    });
                                    var reaction = SocketReaction.Create(data, channel, optionalMsg, optionalUser);

                                    cachedMsg?.AddReaction(reaction);

                                    await TimedInvokeAsync(_reactionAddedEvent, nameof(ReactionAdded), cacheableMsg, cacheableChannel, reaction).ConfigureAwait(false);
                                }
                                break;
                            case "MESSAGE_REACTION_REMOVE":
                                {
                                    await _gatewayLogger.DebugAsync("Received Dispatch (MESSAGE_REACTION_REMOVE)").ConfigureAwait(false);

                                    var data = (payload as JToken).ToObject<API.Gateway.Reaction>(_serializer);
                                    var channel = GetChannel(data.ChannelId) as ISocketMessageChannel;

                                    var cachedMsg = channel?.GetCachedMessage(data.MessageId) as SocketUserMessage;
                                    bool isMsgCached = cachedMsg != null;
                                    IUser user = null;
                                    if (channel != null)
                                        user = await channel.GetUserAsync(data.UserId, CacheMode.CacheOnly).ConfigureAwait(false);
                                    else if (!data.GuildId.IsSpecified)
                                        user = GetUser(data.UserId);

                                    var optionalMsg = !isMsgCached
                                        ? Optional.Create<SocketUserMessage>()
                                        : Optional.Create(cachedMsg);

                                    var optionalUser = user is null
                                        ? Optional.Create<IUser>()
                                        : Optional.Create(user);

                                    var cacheableChannel = new Cacheable<IMessageChannel, ulong>(channel, data.ChannelId, channel != null, async () => await GetChannelAsync(data.ChannelId).ConfigureAwait(false) as IMessageChannel);
                                    var cacheableMsg = new Cacheable<IUserMessage, ulong>(cachedMsg, data.MessageId, isMsgCached, async () =>
                                    {
                                        var channelObj = await cacheableChannel.GetOrDownloadAsync().ConfigureAwait(false);
                                        return await channelObj.GetMessageAsync(data.MessageId).ConfigureAwait(false) as IUserMessage;
                                    });
                                    var reaction = SocketReaction.Create(data, channel, optionalMsg, optionalUser);

                                    cachedMsg?.RemoveReaction(reaction);

                                    await TimedInvokeAsync(_reactionRemovedEvent, nameof(ReactionRemoved), cacheableMsg, cacheableChannel, reaction).ConfigureAwait(false);
                                }
                                break;
                            case "MESSAGE_REACTION_REMOVE_ALL":
                                {
                                    await _gatewayLogger.DebugAsync("Received Dispatch (MESSAGE_REACTION_REMOVE_ALL)").ConfigureAwait(false);

                                    var data = (payload as JToken).ToObject<RemoveAllReactionsEvent>(_serializer);
                                    var channel = GetChannel(data.ChannelId) as ISocketMessageChannel;

                                    var cacheableChannel = new Cacheable<IMessageChannel, ulong>(channel, data.ChannelId, channel != null, async () => await GetChannelAsync(data.ChannelId).ConfigureAwait(false) as IMessageChannel);
                                    var cachedMsg = channel?.GetCachedMessage(data.MessageId) as SocketUserMessage;
                                    bool isMsgCached = cachedMsg != null;
                                    var cacheableMsg = new Cacheable<IUserMessage, ulong>(cachedMsg, data.MessageId, isMsgCached, async () =>
                                    {
                                        var channelObj = await cacheableChannel.GetOrDownloadAsync().ConfigureAwait(false);
                                        return await channelObj.GetMessageAsync(data.MessageId).ConfigureAwait(false) as IUserMessage;
                                    });

                                    cachedMsg?.ClearReactions();

                                    await TimedInvokeAsync(_reactionsClearedEvent, nameof(ReactionsCleared), cacheableMsg, cacheableChannel).ConfigureAwait(false);
                                }
                                break;
                            case "MESSAGE_REACTION_REMOVE_EMOJI":
                                {
                                    await _gatewayLogger.DebugAsync("Received Dispatch (MESSAGE_REACTION_REMOVE_EMOJI)").ConfigureAwait(false);

                                    var data = (payload as JToken).ToObject<API.Gateway.RemoveAllReactionsForEmoteEvent>(_serializer);
                                    var channel = GetChannel(data.ChannelId) as ISocketMessageChannel;

                                    var cachedMsg = channel?.GetCachedMessage(data.MessageId) as SocketUserMessage;
                                    bool isMsgCached = cachedMsg != null;

                                    var optionalMsg = !isMsgCached
                                        ? Optional.Create<SocketUserMessage>()
                                        : Optional.Create(cachedMsg);

                                    var cacheableChannel = new Cacheable<IMessageChannel, ulong>(channel, data.ChannelId, channel != null, async () => await GetChannelAsync(data.ChannelId).ConfigureAwait(false) as IMessageChannel);
                                    var cacheableMsg = new Cacheable<IUserMessage, ulong>(cachedMsg, data.MessageId, isMsgCached, async () =>
                                    {
                                        var channelObj = await cacheableChannel.GetOrDownloadAsync().ConfigureAwait(false);
                                        return await channelObj.GetMessageAsync(data.MessageId).ConfigureAwait(false) as IUserMessage;
                                    });
                                    var emote = data.Emoji.ToIEmote();

                                    cachedMsg?.RemoveReactionsForEmote(emote);

                                    await TimedInvokeAsync(_reactionsRemovedForEmoteEvent, nameof(ReactionsRemovedForEmote), cacheableMsg, cacheableChannel, emote).ConfigureAwait(false);
                                }
                                break;
                            case "MESSAGE_DELETE_BULK":
                                {
                                    await _gatewayLogger.DebugAsync("Received Dispatch (MESSAGE_DELETE_BULK)").ConfigureAwait(false);

                                    var data = (payload as JToken).ToObject<MessageDeleteBulkEvent>(_serializer);
                                    var channel = GetChannel(data.ChannelId) as ISocketMessageChannel;

                                    var guild = (channel as SocketGuildChannel)?.Guild;
                                    if (!(guild?.IsSynced ?? true))
                                    {
                                        await UnsyncedGuildAsync(type, guild.Id).ConfigureAwait(false);
                                        return;
                                    }

                                    var cacheableChannel = new Cacheable<IMessageChannel, ulong>(channel, data.ChannelId, channel != null, async () => await GetChannelAsync(data.ChannelId).ConfigureAwait(false) as IMessageChannel);
                                    var cacheableList = new List<Cacheable<IMessage, ulong>>(data.Ids.Length);
                                    foreach (ulong id in data.Ids)
                                    {
                                        SocketMessage msg = null;
                                        if (channel != null)
                                            msg = SocketChannelHelper.RemoveMessage(channel, this, id);
                                        bool isMsgCached = msg != null;
                                        var cacheableMsg = new Cacheable<IMessage, ulong>(msg, id, isMsgCached, () => Task.FromResult((IMessage)null));
                                        cacheableList.Add(cacheableMsg);
                                    }

                                    await TimedInvokeAsync(_messagesBulkDeletedEvent, nameof(MessagesBulkDeleted), cacheableList, cacheableChannel).ConfigureAwait(false);
                                }
                                break;

                            //Statuses
                            case "PRESENCE_UPDATE":
                                {
                                    await _gatewayLogger.DebugAsync("Received Dispatch (PRESENCE_UPDATE)").ConfigureAwait(false);

                                    var data = (payload as JToken).ToObject<API.Presence>(_serializer);

                                    if (data.GuildId.IsSpecified)
                                    {
                                        var guild = State.GetGuild(data.GuildId.Value);
                                        if (guild == null)
                                        {
                                            await UnknownGuildAsync(type, data.GuildId.Value).ConfigureAwait(false);
                                            return;
                                        }
                                        if (!guild.IsSynced)
                                        {
                                            await UnsyncedGuildAsync(type, guild.Id).ConfigureAwait(false);
                                            return;
                                        }

                                        var user = guild.GetUser(data.User.Id);
                                        if (user == null)
                                        {
                                            if (data.Status == UserStatus.Offline)
                                            {
                                                return;
                                            }
                                            user = guild.AddOrUpdateUser(data);
                                        }
                                        else
                                        {
                                            var globalBefore = user.GlobalUser.Clone();
                                            if (user.GlobalUser.Update(State, data.User))
                                            {
                                                //Global data was updated, trigger UserUpdated
                                                await TimedInvokeAsync(_userUpdatedEvent, nameof(UserUpdated), globalBefore, user).ConfigureAwait(false);
                                            }
                                        }

                                        var before = user.Clone();
                                        user.Update(State, data, true);
                                        var cacheableBefore = new Cacheable<SocketGuildUser, ulong>(before, user.Id, true, () => Task.FromResult(user));
                                        await TimedInvokeAsync(_guildMemberUpdatedEvent, nameof(GuildMemberUpdated), cacheableBefore, user).ConfigureAwait(false);
                                    }
                                    else
                                    {
                                        var globalUser = State.GetUser(data.User.Id);
                                        if (globalUser == null)
                                        {
                                            await UnknownGlobalUserAsync(type, data.User.Id).ConfigureAwait(false);
                                            return;
                                        }

                                        var before = globalUser.Clone();
                                        globalUser.Update(State, data.User);
                                        globalUser.Update(State, data);
                                        await TimedInvokeAsync(_userUpdatedEvent, nameof(UserUpdated), before, globalUser).ConfigureAwait(false);
                                    }
                                }
                                break;
                            case "TYPING_START":
                                {
                                    await _gatewayLogger.DebugAsync("Received Dispatch (TYPING_START)").ConfigureAwait(false);

                                    var data = (payload as JToken).ToObject<TypingStartEvent>(_serializer);
                                    var channel = GetChannel(data.ChannelId) as ISocketMessageChannel;

                                    var guild = (channel as SocketGuildChannel)?.Guild;
                                    if (!(guild?.IsSynced ?? true))
                                    {
                                        await UnsyncedGuildAsync(type, guild.Id).ConfigureAwait(false);
                                        return;
                                    }

                                    var cacheableChannel = new Cacheable<IMessageChannel, ulong>(channel, data.ChannelId, channel != null, async () => await GetChannelAsync(data.ChannelId).ConfigureAwait(false) as IMessageChannel);

                                    var user = (channel as SocketChannel)?.GetUser(data.UserId);
                                    if (user == null)
                                    {
                                        if (guild != null)
                                            user = guild.AddOrUpdateUser(data.Member);
                                    }
                                    var cacheableUser = new Cacheable<IUser, ulong>(user, data.UserId, user != null, async () => await GetUserAsync(data.UserId).ConfigureAwait(false));

                                    await TimedInvokeAsync(_userIsTypingEvent, nameof(UserIsTyping), cacheableUser, cacheableChannel).ConfigureAwait(false);
                                }
                                break;

                            //Users
                            case "USER_UPDATE":
                                {
                                    await _gatewayLogger.DebugAsync("Received Dispatch (USER_UPDATE)").ConfigureAwait(false);

                                    var data = (payload as JToken).ToObject<API.User>(_serializer);
                                    if (data.Id == CurrentUser.Id)
                                    {
                                        var before = CurrentUser.Clone();
                                        CurrentUser.Update(State, data);
                                        await TimedInvokeAsync(_selfUpdatedEvent, nameof(CurrentUserUpdated), before, CurrentUser).ConfigureAwait(false);
                                    }
                                    else
                                    {
                                        await _gatewayLogger.WarningAsync("Received USER_UPDATE for wrong user.").ConfigureAwait(false);
                                        return;
                                    }
                                }
                                break;

                            //Voice
                            case "VOICE_STATE_UPDATE":
                                {
                                    await _gatewayLogger.DebugAsync("Received Dispatch (VOICE_STATE_UPDATE)").ConfigureAwait(false);

                                    var data = (payload as JToken).ToObject<API.VoiceState>(_serializer);
                                    SocketUser user;
                                    SocketVoiceState before, after;
                                    if (data.GuildId != null)
                                    {
                                        var guild = State.GetGuild(data.GuildId.Value);
                                        if (guild == null)
                                        {
                                            await UnknownGuildAsync(type, data.GuildId.Value).ConfigureAwait(false);
                                            return;
                                        }
                                        else if (!guild.IsSynced)
                                        {
                                            await UnsyncedGuildAsync(type, guild.Id).ConfigureAwait(false);
                                            return;
                                        }

                                        if (data.ChannelId != null)
                                        {
                                            before = guild.GetVoiceState(data.UserId)?.Clone() ?? SocketVoiceState.Default;
                                            after = await guild.AddOrUpdateVoiceStateAsync(State, data).ConfigureAwait(false);
                                            /*if (data.UserId == CurrentUser.Id)
                                            {
                                                var _ = guild.FinishJoinAudioChannel().ConfigureAwait(false);
                                            }*/
                                        }
                                        else
                                        {
                                            before = await guild.RemoveVoiceStateAsync(data.UserId).ConfigureAwait(false) ?? SocketVoiceState.Default;
                                            after = SocketVoiceState.Create(null, data);
                                        }

                                        // per g250k, this should always be sent, but apparently not always
                                        user = guild.GetUser(data.UserId)
                                            ?? (data.Member.IsSpecified ? guild.AddOrUpdateUser(data.Member.Value) : null);
                                        if (user == null)
                                        {
                                            await UnknownGuildUserAsync(type, data.UserId, guild.Id).ConfigureAwait(false);
                                            return;
                                        }
                                    }
                                    else
                                    {
                                        var groupChannel = GetChannel(data.ChannelId.Value) as SocketGroupChannel;
                                        if (groupChannel == null)
                                        {
                                            await UnknownChannelAsync(type, data.ChannelId.Value).ConfigureAwait(false);
                                            return;
                                        }
                                        if (data.ChannelId != null)
                                        {
                                            before = groupChannel.GetVoiceState(data.UserId)?.Clone() ?? SocketVoiceState.Default;
                                            after = groupChannel.AddOrUpdateVoiceState(State, data);
                                        }
                                        else
                                        {
                                            before = groupChannel.RemoveVoiceState(data.UserId) ?? SocketVoiceState.Default;
                                            after = SocketVoiceState.Create(null, data);
                                        }
                                        user = groupChannel.GetUser(data.UserId);
                                        if (user == null)
                                        {
                                            await UnknownChannelUserAsync(type, data.UserId, groupChannel.Id).ConfigureAwait(false);
                                            return;
                                        }
                                    }

                                    await TimedInvokeAsync(_userVoiceStateUpdatedEvent, nameof(UserVoiceStateUpdated), user, before, after).ConfigureAwait(false);
                                }
                                break;
                            case "VOICE_SERVER_UPDATE":
                                {
                                    await _gatewayLogger.DebugAsync("Received Dispatch (VOICE_SERVER_UPDATE)").ConfigureAwait(false);

                                    var data = (payload as JToken).ToObject<VoiceServerUpdateEvent>(_serializer);
                                    var guild = State.GetGuild(data.GuildId);
                                    var isCached = guild != null;
                                    var cachedGuild = new Cacheable<IGuild, ulong>(guild, data.GuildId, isCached,
                                        () => Task.FromResult(State.GetGuild(data.GuildId) as IGuild));

                                    var voiceServer = new SocketVoiceServer(cachedGuild, data.Endpoint, data.Token);
                                    await TimedInvokeAsync(_voiceServerUpdatedEvent, nameof(UserVoiceStateUpdated), voiceServer).ConfigureAwait(false);

                                    if (isCached)
                                    {
                                        var endpoint = data.Endpoint;

                                        //Only strip out the port if the endpoint contains it
                                        var portBegin = endpoint.LastIndexOf(':');
                                        if (portBegin > 0)
                                            endpoint = endpoint.Substring(0, portBegin);

                                        var _ = guild.FinishConnectAudio(endpoint, data.Token).ConfigureAwait(false);
                                    }
                                    else
                                    {
                                        await UnknownGuildAsync(type, data.GuildId).ConfigureAwait(false);
                                    }

                                }
                                break;

                            //Invites
                            case "INVITE_CREATE":
                                {
                                    await _gatewayLogger.DebugAsync("Received Dispatch (INVITE_CREATE)").ConfigureAwait(false);

                                    var data = (payload as JToken).ToObject<API.Gateway.InviteCreateEvent>(_serializer);
                                    if (State.GetChannel(data.ChannelId) is SocketGuildChannel channel)
                                    {
                                        var guild = channel.Guild;
                                        if (!guild.IsSynced)
                                        {
                                            await UnsyncedGuildAsync(type, guild.Id).ConfigureAwait(false);
                                            return;
                                        }

                                        SocketGuildUser inviter = data.Inviter.IsSpecified
                                            ? (guild.GetUser(data.Inviter.Value.Id) ?? guild.AddOrUpdateUser(data.Inviter.Value))
                                            : null;

                                        SocketUser target = data.TargetUser.IsSpecified
                                            ? (guild.GetUser(data.TargetUser.Value.Id) ?? (SocketUser)SocketUnknownUser.Create(this, State, data.TargetUser.Value))
                                            : null;

                                        var invite = SocketInvite.Create(this, guild, channel, inviter, target, data);

                                        await TimedInvokeAsync(_inviteCreatedEvent, nameof(InviteCreated), invite).ConfigureAwait(false);
                                    }
                                    else
                                    {
                                        await UnknownChannelAsync(type, data.ChannelId).ConfigureAwait(false);
                                        return;
                                    }
                                }
                                break;
                            case "INVITE_DELETE":
                                {
                                    await _gatewayLogger.DebugAsync("Received Dispatch (INVITE_DELETE)").ConfigureAwait(false);

                                    var data = (payload as JToken).ToObject<API.Gateway.InviteDeleteEvent>(_serializer);
                                    if (State.GetChannel(data.ChannelId) is SocketGuildChannel channel)
                                    {
                                        var guild = channel.Guild;
                                        if (!guild.IsSynced)
                                        {
                                            await UnsyncedGuildAsync(type, guild.Id).ConfigureAwait(false);
                                            return;
                                        }

                                        await TimedInvokeAsync(_inviteDeletedEvent, nameof(InviteDeleted), channel, data.Code).ConfigureAwait(false);
                                    }
                                    else
                                    {
                                        await UnknownChannelAsync(type, data.ChannelId).ConfigureAwait(false);
                                        return;
                                    }
                                }
                                break;
                            case "INTERACTION_CREATE":
                                {
                                    await _gatewayLogger.DebugAsync("Received Dispatch (INTERACTION_CREATE)").ConfigureAwait(false);

                                    var data = (payload as JToken).ToObject<API.Gateway.InteractionCreated>(_serializer);

                                    SocketChannel channel = null;
                                    if(data.ChannelId.IsSpecified)
                                    {
                                        channel = State.GetChannel(data.ChannelId.Value);
                                    }
                                    else if (data.User.IsSpecified)
                                    {
                                        channel = State.GetDMChannel(data.User.Value.Id);
                                    }

                                    if (channel == null)
                                    {
                                        var channelModel = await this.Rest.ApiClient.GetChannelAsync(data.ChannelId.Value);

                                        if (data.GuildId.IsSpecified)
                                            channel = SocketTextChannel.Create(State.GetGuild(data.GuildId.Value), this.State, channelModel);
                                        else
                                            channel = (SocketChannel)SocketChannel.CreatePrivate(this, State, channelModel);

                                        this.State.AddChannel(channel);
                                    }

                                    if (channel is ISocketMessageChannel textChannel)
                                    {
                                        var guild = (channel as SocketGuildChannel)?.Guild;
                                        if (guild != null && !guild.IsSynced)
                                        {
                                            await UnsyncedGuildAsync(type, guild.Id).ConfigureAwait(false);
                                            return;
                                        }

                                        var interaction = SocketInteraction.Create(this, data, channel as ISocketMessageChannel);

                                        if (this.AlwaysAcknowledgeInteractions)
                                            await interaction.AcknowledgeAsync().ConfigureAwait(false);

                                        await TimedInvokeAsync(_interactionCreatedEvent, nameof(InteractionCreated), interaction).ConfigureAwait(false);
                                    }
                                    else
                                    {
                                        await UnknownChannelAsync(type, data.ChannelId.Value).ConfigureAwait(false);
                                        return;
                                    }
                                }
                                break;
                            case "APPLICATION_COMMAND_CREATE":
                                {
                                    await _gatewayLogger.DebugAsync("Received Dispatch (APPLICATION_COMMAND_CREATE)").ConfigureAwait(false);

                                    var data = (payload as JToken).ToObject<API.Gateway.ApplicationCommandCreatedUpdatedEvent>(_serializer);

                                    var guild = State.GetGuild(data.GuildId);
                                    if(guild == null)
                                    {
                                        await UnknownGuildAsync(type, data.GuildId).ConfigureAwait(false);
                                        return;
                                    }

                                    var applicationCommand = SocketApplicationCommand.Create(this, data);

                                    await TimedInvokeAsync(_applicationCommandCreated, nameof(ApplicationCommandCreated), applicationCommand).ConfigureAwait(false);
                                }
                                break;
                            case "APPLICATION_COMMAND_UPDATE":
                                {
                                    await _gatewayLogger.DebugAsync("Received Dispatch (APPLICATION_COMMAND_UPDATE)").ConfigureAwait(false);

                                    var data = (payload as JToken).ToObject<API.Gateway.ApplicationCommandCreatedUpdatedEvent>(_serializer);

                                    var guild = State.GetGuild(data.GuildId);
                                    if (guild == null)
                                    {
                                        await UnknownGuildAsync(type, data.GuildId).ConfigureAwait(false);
                                        return;
                                    }

                                    var applicationCommand = SocketApplicationCommand.Create(this, data);

                                    await TimedInvokeAsync(_applicationCommandUpdated, nameof(ApplicationCommandUpdated), applicationCommand).ConfigureAwait(false);
                                }
                                break;
                            case "APPLICATION_COMMAND_DELETE":
                                {
                                    await _gatewayLogger.DebugAsync("Received Dispatch (APPLICATION_COMMAND_DELETE)").ConfigureAwait(false);

                                    var data = (payload as JToken).ToObject<API.Gateway.ApplicationCommandCreatedUpdatedEvent>(_serializer);

                                    var guild = State.GetGuild(data.GuildId);
                                    if (guild == null)
                                    {
                                        await UnknownGuildAsync(type, data.GuildId).ConfigureAwait(false);
                                        return;
                                    }

                                    var applicationCommand = SocketApplicationCommand.Create(this, data);

                                    await TimedInvokeAsync(_applicationCommandDeleted, nameof(ApplicationCommandDeleted), applicationCommand).ConfigureAwait(false);
                                }
                                break;
                            //Ignored (User only)
                            case "CHANNEL_PINS_ACK":
                                await _gatewayLogger.DebugAsync("Ignored Dispatch (CHANNEL_PINS_ACK)").ConfigureAwait(false);
                                break;
                            case "CHANNEL_PINS_UPDATE":
                                await _gatewayLogger.DebugAsync("Ignored Dispatch (CHANNEL_PINS_UPDATE)").ConfigureAwait(false);
                                break;
                            case "GUILD_INTEGRATIONS_UPDATE":
                                await _gatewayLogger.DebugAsync("Ignored Dispatch (GUILD_INTEGRATIONS_UPDATE)").ConfigureAwait(false);
                                break;
                            case "MESSAGE_ACK":
                                await _gatewayLogger.DebugAsync("Ignored Dispatch (MESSAGE_ACK)").ConfigureAwait(false);
                                break;
                            case "PRESENCES_REPLACE":
                                await _gatewayLogger.DebugAsync("Ignored Dispatch (PRESENCES_REPLACE)").ConfigureAwait(false);
                                break;
                            case "USER_SETTINGS_UPDATE":
                                await _gatewayLogger.DebugAsync("Ignored Dispatch (USER_SETTINGS_UPDATE)").ConfigureAwait(false);
                                break;
                            case "WEBHOOKS_UPDATE":
                                await _gatewayLogger.DebugAsync("Ignored Dispatch (WEBHOOKS_UPDATE)").ConfigureAwait(false);
                                break;

                            //Others
                            default:
                                await _gatewayLogger.WarningAsync($"Unknown Dispatch ({type})").ConfigureAwait(false);
                                break;
                        }
                        break;
                    default:
                        await _gatewayLogger.WarningAsync($"Unknown OpCode ({opCode})").ConfigureAwait(false);
                        break;
                }
            }
            catch (Exception ex)
            {
                await _gatewayLogger.ErrorAsync($"Error handling {opCode}{(type != null ? $" ({type})" : "")}", ex).ConfigureAwait(false);
            }
        }

        private async Task RunHeartbeatAsync(int intervalMillis, CancellationToken cancelToken)
        {
            try
            {
                await _gatewayLogger.DebugAsync("Heartbeat Started").ConfigureAwait(false);
                while (!cancelToken.IsCancellationRequested)
                {
                    int now = Environment.TickCount;

                    //Did server respond to our last heartbeat, or are we still receiving messages (long load?)
                    if (_heartbeatTimes.Count != 0 && (now - _lastMessageTime) > intervalMillis)
                    {
                        if (ConnectionState == ConnectionState.Connected && (_guildDownloadTask?.IsCompleted ?? true))
                        {
                            _connection.Error(new GatewayReconnectException("Server missed last heartbeat"));
                            return;
                        }
                    }

                    _heartbeatTimes.Enqueue(now);
                    try
                    {
                        await ApiClient.SendHeartbeatAsync(_lastSeq).ConfigureAwait(false);
                    }
                    catch (Exception ex)
                    {
                        await _gatewayLogger.WarningAsync("Heartbeat Errored", ex).ConfigureAwait(false);
                    }

                    await Task.Delay(intervalMillis, cancelToken).ConfigureAwait(false);
                }
                await _gatewayLogger.DebugAsync("Heartbeat Stopped").ConfigureAwait(false);
            }
            catch (OperationCanceledException)
            {
                await _gatewayLogger.DebugAsync("Heartbeat Stopped").ConfigureAwait(false);
            }
            catch (Exception ex)
            {
                await _gatewayLogger.ErrorAsync("Heartbeat Errored", ex).ConfigureAwait(false);
            }
        }
        /*public async Task WaitForGuildsAsync()
        {
            var downloadTask = _guildDownloadTask;
            if (downloadTask != null)
                await _guildDownloadTask.ConfigureAwait(false);
        }*/
        private async Task WaitForGuildsAsync(CancellationToken cancelToken, Logger logger)
        {
            //Wait for GUILD_AVAILABLEs
            try
            {
                await logger.DebugAsync("GuildDownloader Started").ConfigureAwait(false);
                while ((_unavailableGuildCount != 0) && (Environment.TickCount - _lastGuildAvailableTime < BaseConfig.MaxWaitBetweenGuildAvailablesBeforeReady))
                    await Task.Delay(500, cancelToken).ConfigureAwait(false);
                await logger.DebugAsync("GuildDownloader Stopped").ConfigureAwait(false);
            }
            catch (OperationCanceledException)
            {
                await logger.DebugAsync("GuildDownloader Stopped").ConfigureAwait(false);
            }
            catch (Exception ex)
            {
                await logger.ErrorAsync("GuildDownloader Errored", ex).ConfigureAwait(false);
            }
        }
        private async Task SyncGuildsAsync()
        {
            var guildIds = Guilds.Where(x => !x.IsSynced).Select(x => x.Id).ToImmutableArray();
            if (guildIds.Length > 0)
                await ApiClient.SendGuildSyncAsync(guildIds).ConfigureAwait(false);
        }

        internal SocketGuild AddGuild(ExtendedGuild model, ClientState state)
        {
            var guild = SocketGuild.Create(this, state, model);
            state.AddGuild(guild);
            if (model.Large)
                _largeGuilds.Enqueue(model.Id);
            return guild;
        }
        internal SocketGuild RemoveGuild(ulong id)
            => State.RemoveGuild(id);

        /// <exception cref="InvalidOperationException">Unexpected channel type is created.</exception>
        internal ISocketPrivateChannel AddPrivateChannel(API.Channel model, ClientState state)
        {
            var channel = SocketChannel.CreatePrivate(this, state, model);
            state.AddChannel(channel as SocketChannel);
            return channel;
        }
        internal SocketDMChannel CreateDMChannel(ulong channelId, API.User model, ClientState state)
        {
            return SocketDMChannel.Create(this, state, channelId, model);
        }
        internal SocketDMChannel CreateDMChannel(ulong channelId, SocketUser user, ClientState state)
        {
            return new SocketDMChannel(this, channelId, user);
        }
        internal ISocketPrivateChannel RemovePrivateChannel(ulong id)
        {
            var channel = State.RemoveChannel(id) as ISocketPrivateChannel;
            if (channel != null)
            {
                foreach (var recipient in channel.Recipients)
                    recipient.GlobalUser.RemoveRef(this);
            }
            return channel;
        }
        internal void RemoveDMChannels()
        {
            var channels = State.DMChannels;
            State.PurgeDMChannels();
            foreach (var channel in channels)
                channel.Recipient.GlobalUser.RemoveRef(this);
        }

        private async Task GuildAvailableAsync(SocketGuild guild)
        {
            if (!guild.IsConnected)
            {
                guild.IsConnected = true;
                await TimedInvokeAsync(_guildAvailableEvent, nameof(GuildAvailable), guild).ConfigureAwait(false);
            }
        }
        private async Task GuildUnavailableAsync(SocketGuild guild)
        {
            if (guild.IsConnected)
            {
                guild.IsConnected = false;
                await TimedInvokeAsync(_guildUnavailableEvent, nameof(GuildUnavailable), guild).ConfigureAwait(false);
            }
        }

        private async Task TimedInvokeAsync(AsyncEvent<Func<Task>> eventHandler, string name)
        {
            if (eventHandler.HasSubscribers)
            {
                if (HandlerTimeout.HasValue)
                    await TimeoutWrap(name, eventHandler.InvokeAsync).ConfigureAwait(false);
                else
                    await eventHandler.InvokeAsync().ConfigureAwait(false);
            }
        }
        private async Task TimedInvokeAsync<T>(AsyncEvent<Func<T, Task>> eventHandler, string name, T arg)
        {
            if (eventHandler.HasSubscribers)
            {
                if (HandlerTimeout.HasValue)
                    await TimeoutWrap(name, () => eventHandler.InvokeAsync(arg)).ConfigureAwait(false);
                else
                    await eventHandler.InvokeAsync(arg).ConfigureAwait(false);
            }
        }
        private async Task TimedInvokeAsync<T1, T2>(AsyncEvent<Func<T1, T2, Task>> eventHandler, string name, T1 arg1, T2 arg2)
        {
            if (eventHandler.HasSubscribers)
            {
                if (HandlerTimeout.HasValue)
                    await TimeoutWrap(name, () => eventHandler.InvokeAsync(arg1, arg2)).ConfigureAwait(false);
                else
                    await eventHandler.InvokeAsync(arg1, arg2).ConfigureAwait(false);
            }
        }
        private async Task TimedInvokeAsync<T1, T2, T3>(AsyncEvent<Func<T1, T2, T3, Task>> eventHandler, string name, T1 arg1, T2 arg2, T3 arg3)
        {
            if (eventHandler.HasSubscribers)
            {
                if (HandlerTimeout.HasValue)
                    await TimeoutWrap(name, () => eventHandler.InvokeAsync(arg1, arg2, arg3)).ConfigureAwait(false);
                else
                    await eventHandler.InvokeAsync(arg1, arg2, arg3).ConfigureAwait(false);
            }
        }
        private async Task TimedInvokeAsync<T1, T2, T3, T4>(AsyncEvent<Func<T1, T2, T3, T4, Task>> eventHandler, string name, T1 arg1, T2 arg2, T3 arg3, T4 arg4)
        {
            if (eventHandler.HasSubscribers)
            {
                if (HandlerTimeout.HasValue)
                    await TimeoutWrap(name, () => eventHandler.InvokeAsync(arg1, arg2, arg3, arg4)).ConfigureAwait(false);
                else
                    await eventHandler.InvokeAsync(arg1, arg2, arg3, arg4).ConfigureAwait(false);
            }
        }
        private async Task TimedInvokeAsync<T1, T2, T3, T4, T5>(AsyncEvent<Func<T1, T2, T3, T4, T5, Task>> eventHandler, string name, T1 arg1, T2 arg2, T3 arg3, T4 arg4, T5 arg5)
        {
            if (eventHandler.HasSubscribers)
            {
                if (HandlerTimeout.HasValue)
                    await TimeoutWrap(name, () => eventHandler.InvokeAsync(arg1, arg2, arg3, arg4, arg5)).ConfigureAwait(false);
                else
                    await eventHandler.InvokeAsync(arg1, arg2, arg3, arg4, arg5).ConfigureAwait(false);
            }
        }
        private async Task TimeoutWrap(string name, Func<Task> action)
        {
            try
            {
                var timeoutTask = Task.Delay(HandlerTimeout.Value);
                var handlersTask = action();
                if (await Task.WhenAny(timeoutTask, handlersTask).ConfigureAwait(false) == timeoutTask)
                {
                    await _gatewayLogger.WarningAsync($"A {name} handler is blocking the gateway task.").ConfigureAwait(false);
                }
                await handlersTask.ConfigureAwait(false); //Ensure the handler completes
            }
            catch (Exception ex)
            {
                await _gatewayLogger.WarningAsync($"A {name} handler has thrown an unhandled exception.", ex).ConfigureAwait(false);
            }
        }

        private async Task UnknownGlobalUserAsync(string evnt, ulong userId)
        {
            string details = $"{evnt} User={userId}";
            await _gatewayLogger.WarningAsync($"Unknown User ({details}).").ConfigureAwait(false);
        }
        private async Task UnknownChannelUserAsync(string evnt, ulong userId, ulong channelId)
        {
            string details = $"{evnt} User={userId} Channel={channelId}";
            await _gatewayLogger.WarningAsync($"Unknown User ({details}).").ConfigureAwait(false);
        }
        private async Task UnknownGuildUserAsync(string evnt, ulong userId, ulong guildId)
        {
            string details = $"{evnt} User={userId} Guild={guildId}";
            await _gatewayLogger.WarningAsync($"Unknown User ({details}).").ConfigureAwait(false);
        }
        private async Task IncompleteGuildUserAsync(string evnt, ulong userId, ulong guildId)
        {
            string details = $"{evnt} User={userId} Guild={guildId}";
            await _gatewayLogger.DebugAsync($"User has not been downloaded ({details}).").ConfigureAwait(false);
        }
        private async Task UnknownChannelAsync(string evnt, ulong channelId)
        {
            string details = $"{evnt} Channel={channelId}";
            await _gatewayLogger.WarningAsync($"Unknown Channel ({details}).").ConfigureAwait(false);
        }
        private async Task UnknownChannelAsync(string evnt, ulong channelId, ulong guildId)
        {
            if (guildId == 0)
            {
                await UnknownChannelAsync(evnt, channelId).ConfigureAwait(false);
                return;
            }
            string details = $"{evnt} Channel={channelId} Guild={guildId}";
            await _gatewayLogger.WarningAsync($"Unknown Channel ({details}).").ConfigureAwait(false);
        }
        private async Task UnknownRoleAsync(string evnt, ulong roleId, ulong guildId)
        {
            string details = $"{evnt} Role={roleId} Guild={guildId}";
            await _gatewayLogger.WarningAsync($"Unknown Role ({details}).").ConfigureAwait(false);
        }
        private async Task UnknownGuildAsync(string evnt, ulong guildId)
        {
            string details = $"{evnt} Guild={guildId}";
            await _gatewayLogger.WarningAsync($"Unknown Guild ({details}).").ConfigureAwait(false);
        }
        private async Task UnsyncedGuildAsync(string evnt, ulong guildId)
        {
            string details = $"{evnt} Guild={guildId}";
            await _gatewayLogger.DebugAsync($"Unsynced Guild ({details}).").ConfigureAwait(false);
        }

        internal int GetAudioId() => _nextAudioId++;

        //IDiscordClient
        /// <inheritdoc />
        async Task<IApplication> IDiscordClient.GetApplicationInfoAsync(RequestOptions options)
            => await GetApplicationInfoAsync().ConfigureAwait(false);

        /// <inheritdoc />
        async Task<IChannel> IDiscordClient.GetChannelAsync(ulong id, CacheMode mode, RequestOptions options)
            => mode == CacheMode.AllowDownload ? await GetChannelAsync(id, options).ConfigureAwait(false) : GetChannel(id);
        /// <inheritdoc />
        Task<IReadOnlyCollection<IPrivateChannel>> IDiscordClient.GetPrivateChannelsAsync(CacheMode mode, RequestOptions options)
            => Task.FromResult<IReadOnlyCollection<IPrivateChannel>>(PrivateChannels);
        /// <inheritdoc />
        Task<IReadOnlyCollection<IDMChannel>> IDiscordClient.GetDMChannelsAsync(CacheMode mode, RequestOptions options)
            => Task.FromResult<IReadOnlyCollection<IDMChannel>>(DMChannels);
        /// <inheritdoc />
        Task<IReadOnlyCollection<IGroupChannel>> IDiscordClient.GetGroupChannelsAsync(CacheMode mode, RequestOptions options)
            => Task.FromResult<IReadOnlyCollection<IGroupChannel>>(GroupChannels);

        /// <inheritdoc />
        async Task<IReadOnlyCollection<IConnection>> IDiscordClient.GetConnectionsAsync(RequestOptions options)
            => await GetConnectionsAsync().ConfigureAwait(false);

        /// <inheritdoc />
        async Task<IInvite> IDiscordClient.GetInviteAsync(string inviteId, RequestOptions options)
            => await GetInviteAsync(inviteId, options).ConfigureAwait(false);

        /// <inheritdoc />
        Task<IGuild> IDiscordClient.GetGuildAsync(ulong id, CacheMode mode, RequestOptions options)
            => Task.FromResult<IGuild>(GetGuild(id));
        /// <inheritdoc />
        Task<IReadOnlyCollection<IGuild>> IDiscordClient.GetGuildsAsync(CacheMode mode, RequestOptions options)
            => Task.FromResult<IReadOnlyCollection<IGuild>>(Guilds);
        /// <inheritdoc />
        async Task<IGuild> IDiscordClient.CreateGuildAsync(string name, IVoiceRegion region, Stream jpegIcon, RequestOptions options)
            => await CreateGuildAsync(name, region, jpegIcon).ConfigureAwait(false);

        /// <inheritdoc />
        async Task<IUser> IDiscordClient.GetUserAsync(ulong id, CacheMode mode, RequestOptions options)
            => mode == CacheMode.AllowDownload ? await GetUserAsync(id, options).ConfigureAwait(false) : GetUser(id);
        /// <inheritdoc />
        Task<IUser> IDiscordClient.GetUserAsync(string username, string discriminator, RequestOptions options)
            => Task.FromResult<IUser>(GetUser(username, discriminator));

        /// <inheritdoc />
        async Task<IReadOnlyCollection<IVoiceRegion>> IDiscordClient.GetVoiceRegionsAsync(RequestOptions options)
            => await GetVoiceRegionsAsync(options).ConfigureAwait(false);
        /// <inheritdoc />
        async Task<IVoiceRegion> IDiscordClient.GetVoiceRegionAsync(string id, RequestOptions options)
            => await GetVoiceRegionAsync(id, options).ConfigureAwait(false);

        /// <inheritdoc />
        async Task IDiscordClient.StartAsync()
            => await StartAsync().ConfigureAwait(false);
        /// <inheritdoc />
        async Task IDiscordClient.StopAsync()
            => await StopAsync().ConfigureAwait(false);
    }
}<|MERGE_RESOLUTION|>--- conflicted
+++ resolved
@@ -71,11 +71,7 @@
         internal WebSocketProvider WebSocketProvider { get; private set; }
         internal bool AlwaysDownloadUsers { get; private set; }
         internal int? HandlerTimeout { get; private set; }
-<<<<<<< HEAD
-        internal bool? ExclusiveBulkDelete { get; private set; }
         internal bool AlwaysAcknowledgeInteractions { get; private set; }
-=======
->>>>>>> 078f11f6
 
         internal new DiscordSocketApiClient ApiClient => base.ApiClient as DiscordSocketApiClient;
         /// <inheritdoc />
