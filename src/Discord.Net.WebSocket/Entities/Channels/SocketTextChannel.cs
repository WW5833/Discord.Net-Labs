using Discord.Rest;
using System;
using System.Collections.Generic;
using System.Collections.Immutable;
using System.Diagnostics;
using System.IO;
using System.Linq;
using System.Threading.Tasks;
using Model = Discord.API.Channel;

namespace Discord.WebSocket
{
    /// <summary>
    ///     Represents a WebSocket-based channel in a guild that can send and receive messages.
    /// </summary>
    [DebuggerDisplay(@"{DebuggerDisplay,nq}")]
    public class SocketTextChannel : SocketGuildChannel, ITextChannel, ISocketMessageChannel
    {
        #region SocketTextChannel
        private readonly MessageCache _messages;

        /// <inheritdoc />
        public string Topic { get; private set; }
        /// <inheritdoc />
        public virtual int SlowModeInterval { get; private set; }
        /// <inheritdoc />
        public ulong? CategoryId { get; private set; }
        /// <summary>
        ///     Gets the parent (category) of this channel in the guild's channel list.
        /// </summary>
        /// <returns>
        ///     An <see cref="ICategoryChannel"/> representing the parent of this channel; <c>null</c> if none is set.
        /// </returns>
        public ICategoryChannel Category
            => CategoryId.HasValue ? Guild.GetChannel(CategoryId.Value) as ICategoryChannel : null;
        /// <inheritdoc />
        public virtual Task SyncPermissionsAsync(RequestOptions options = null)
            => ChannelHelper.SyncPermissionsAsync(this, Discord, options);

        private bool _nsfw;
        /// <inheritdoc />
        public bool IsNsfw => _nsfw;

        /// <inheritdoc />
        public string Mention => MentionUtils.MentionChannel(Id);
        /// <inheritdoc />
        public IReadOnlyCollection<SocketMessage> CachedMessages => _messages?.Messages ?? ImmutableArray.Create<SocketMessage>();
        /// <inheritdoc />
        public override IReadOnlyCollection<SocketGuildUser> Users
            => Guild.Users.Where(x => Permissions.GetValue(
                Permissions.ResolveChannel(Guild, x, this, Permissions.ResolveGuild(Guild, x)),
                ChannelPermission.ViewChannel)).ToImmutableArray();

        /// <summary>
        ///     Gets a collection of threads within this text channel.
        /// </summary>
        public IReadOnlyCollection<SocketThreadChannel> Threads
            => Guild.ThreadChannels.Where(x => x.ParentChannel.Id == Id).ToImmutableArray();

        internal SocketTextChannel(DiscordSocketClient discord, ulong id, SocketGuild guild)
            : base(discord, id, guild)
        {
            if (Discord.MessageCacheSize > 0)
                _messages = new MessageCache(Discord);
        }
        internal new static SocketTextChannel Create(SocketGuild guild, ClientState state, Model model)
        {
            var entity = new SocketTextChannel(guild.Discord, model.Id, guild);
            entity.Update(state, model);
            return entity;
        }
        internal override void Update(ClientState state, Model model)
        {
            base.Update(state, model);
            CategoryId = model.CategoryId;
            Topic = model.Topic.GetValueOrDefault();
            SlowModeInterval = model.SlowMode.GetValueOrDefault(); // some guilds haven't been patched to include this yet?
            _nsfw = model.Nsfw.GetValueOrDefault();
        }

        /// <inheritdoc />
        public virtual Task ModifyAsync(Action<TextChannelProperties> func, RequestOptions options = null)
            => ChannelHelper.ModifyAsync(this, Discord, func, options);

        /// <summary>
        ///     Creates a thread within this <see cref="ITextChannel"/>.
        /// </summary>
        /// <remarks>
        ///     When <paramref name="message"/> is <see langword="null"/> the thread type will be based off of the
        ///     channel its created in. When called on a <see cref="ITextChannel"/>, it creates a <see cref="ThreadType.PublicThread"/>.
        ///     When called on a <see cref="INewsChannel"/>, it creates a <see cref="ThreadType.NewsThread"/>. The id of the created
        ///     thread will be the same as the id of the message, and as such a message can only have a
        ///     single thread created from it.
        /// </remarks>
        /// <param name="name">The name of the thread.</param>
        /// <param name="type">
        ///     The type of the thread.
        ///     <para>
        ///         <b>Note: </b>This parameter is not used if the <paramref name="message"/> parameter is not specified.
        ///     </para>
        /// </param>
        /// <param name="autoArchiveDuration">
        ///     The duration on which this thread archives after.
        ///     <para>
        ///         <b>Note: </b> Options <see cref="ThreadArchiveDuration.OneWeek"/> and <see cref="ThreadArchiveDuration.ThreeDays"/>
        ///         are only available for guilds that are boosted. You can check in the <see cref="IGuild.Features"/> to see if the 
        ///         guild has the <b>THREE_DAY_THREAD_ARCHIVE</b> and <b>SEVEN_DAY_THREAD_ARCHIVE</b>.
        ///     </para>
        /// </param>
        /// <param name="message">The message which to start the thread from.</param>
        /// <param name="options">The options to be used when sending the request.</param>
        /// <returns>
        ///     A task that represents the asynchronous create operation. The task result contains a <see cref="IThreadChannel"/>
        /// </returns>
        public async Task<SocketThreadChannel> CreateThreadAsync(string name, ThreadType type = ThreadType.PublicThread,
            ThreadArchiveDuration autoArchiveDuration = ThreadArchiveDuration.OneDay, IMessage message = null, bool? invitable = null, int? slowmode = null, RequestOptions options = null)
        {
            var model = await ThreadHelper.CreateThreadAsync(Discord, this, name, type, autoArchiveDuration, message, invitable, slowmode, options);

            var thread = (SocketThreadChannel)Guild.AddOrUpdateChannel(Discord.State, model);

            await thread.DownloadUsersAsync();

            return thread;
        }
#endregion

        #region Messages
        /// <inheritdoc />
        public SocketMessage GetCachedMessage(ulong id)
            => _messages?.Get(id);
        /// <summary>
        ///     Gets a message from this message channel.
        /// </summary>
        /// <remarks>
        ///     This method follows the same behavior as described in <see cref="IMessageChannel.GetMessageAsync"/>.
        ///     Please visit its documentation for more details on this method.
        /// </remarks>
        /// <param name="id">The snowflake identifier of the message.</param>
        /// <param name="options">The options to be used when sending the request.</param>
        /// <returns>
        ///     A task that represents an asynchronous get operation for retrieving the message. The task result contains
        ///     the retrieved message; <c>null</c> if no message is found with the specified identifier.
        /// </returns>
        public async Task<IMessage> GetMessageAsync(ulong id, RequestOptions options = null)
        {
            IMessage msg = _messages?.Get(id);
            if (msg == null)
                msg = await ChannelHelper.GetMessageAsync(this, Discord, id, options).ConfigureAwait(false);
            return msg;
        }

        /// <summary>
        ///     Gets the last N messages from this message channel.
        /// </summary>
        /// <remarks>
        ///     This method follows the same behavior as described in <see cref="IMessageChannel.GetMessagesAsync(int, CacheMode, RequestOptions)"/>.
        ///     Please visit its documentation for more details on this method.
        /// </remarks>
        /// <param name="limit">The numbers of message to be gotten from.</param>
        /// <param name="options">The options to be used when sending the request.</param>
        /// <returns>
        ///     Paged collection of messages.
        /// </returns>
        public IAsyncEnumerable<IReadOnlyCollection<IMessage>> GetMessagesAsync(int limit = DiscordConfig.MaxMessagesPerBatch, RequestOptions options = null)
            => SocketChannelHelper.GetMessagesAsync(this, Discord, _messages, null, Direction.Before, limit, CacheMode.AllowDownload, options);
        /// <summary>
        ///     Gets a collection of messages in this channel.
        /// </summary>
        /// <remarks>
        ///     This method follows the same behavior as described in <see cref="IMessageChannel.GetMessagesAsync(ulong, Direction, int, CacheMode, RequestOptions)"/>.
        ///     Please visit its documentation for more details on this method.
        /// </remarks>
        /// <param name="fromMessageId">The ID of the starting message to get the messages from.</param>
        /// <param name="dir">The direction of the messages to be gotten from.</param>
        /// <param name="limit">The numbers of message to be gotten from.</param>
        /// <param name="options">The options to be used when sending the request.</param>
        /// <returns>
        ///     Paged collection of messages.
        /// </returns>
        public IAsyncEnumerable<IReadOnlyCollection<IMessage>> GetMessagesAsync(ulong fromMessageId, Direction dir, int limit = DiscordConfig.MaxMessagesPerBatch, RequestOptions options = null)
            => SocketChannelHelper.GetMessagesAsync(this, Discord, _messages, fromMessageId, dir, limit, CacheMode.AllowDownload, options);
        /// <summary>
        ///     Gets a collection of messages in this channel.
        /// </summary>
        /// <remarks>
        ///     This method follows the same behavior as described in <see cref="IMessageChannel.GetMessagesAsync(IMessage, Direction, int, CacheMode, RequestOptions)"/>.
        ///     Please visit its documentation for more details on this method.
        /// </remarks>
        /// <param name="fromMessage">The starting message to get the messages from.</param>
        /// <param name="dir">The direction of the messages to be gotten from.</param>
        /// <param name="limit">The numbers of message to be gotten from.</param>
        /// <param name="options">The options to be used when sending the request.</param>
        /// <returns>
        ///     Paged collection of messages.
        /// </returns>
        public IAsyncEnumerable<IReadOnlyCollection<IMessage>> GetMessagesAsync(IMessage fromMessage, Direction dir, int limit = DiscordConfig.MaxMessagesPerBatch, RequestOptions options = null)
            => SocketChannelHelper.GetMessagesAsync(this, Discord, _messages, fromMessage.Id, dir, limit, CacheMode.AllowDownload, options);
        /// <inheritdoc />
        public IReadOnlyCollection<SocketMessage> GetCachedMessages(int limit = DiscordConfig.MaxMessagesPerBatch)
            => SocketChannelHelper.GetCachedMessages(this, Discord, _messages, null, Direction.Before, limit);
        /// <inheritdoc />
        public IReadOnlyCollection<SocketMessage> GetCachedMessages(ulong fromMessageId, Direction dir, int limit = DiscordConfig.MaxMessagesPerBatch)
            => SocketChannelHelper.GetCachedMessages(this, Discord, _messages, fromMessageId, dir, limit);
        /// <inheritdoc />
        public IReadOnlyCollection<SocketMessage> GetCachedMessages(IMessage fromMessage, Direction dir, int limit = DiscordConfig.MaxMessagesPerBatch)
            => SocketChannelHelper.GetCachedMessages(this, Discord, _messages, fromMessage.Id, dir, limit);
        /// <inheritdoc />
        public Task<IReadOnlyCollection<RestMessage>> GetPinnedMessagesAsync(RequestOptions options = null)
            => ChannelHelper.GetPinnedMessagesAsync(this, Discord, options);

        /// <inheritdoc />
        /// <exception cref="ArgumentOutOfRangeException">Message content is too long, length must be less or equal to <see cref="DiscordConfig.MaxMessageSize"/>.</exception>
        public Task<RestUserMessage> SendMessageAsync(string text = null, bool isTTS = false, Embed embed = null, RequestOptions options = null, AllowedMentions allowedMentions = null, MessageReference messageReference = null, MessageComponent component = null, ISticker[] stickers = null, Embed[] embeds = null)
            => ChannelHelper.SendMessageAsync(this, Discord, text, isTTS, embed, allowedMentions, messageReference, component, stickers, options, embeds);

        /// <inheritdoc />
        public Task<RestUserMessage> SendFileAsync(string filePath, string text, bool isTTS = false, Embed embed = null, RequestOptions options = null, bool isSpoiler = false, AllowedMentions allowedMentions = null, MessageReference messageReference = null, MessageComponent component = null, ISticker[] stickers = null, Embed[] embeds = null)
            => ChannelHelper.SendFileAsync(this, Discord, filePath, text, isTTS, embed, allowedMentions, messageReference, component, stickers, options, isSpoiler, embeds);

        /// <inheritdoc />
        /// <exception cref="ArgumentOutOfRangeException">Message content is too long, length must be less or equal to <see cref="DiscordConfig.MaxMessageSize"/>.</exception>
        public Task<RestUserMessage> SendFileAsync(Stream stream, string filename, string text, bool isTTS = false, Embed embed = null, RequestOptions options = null, bool isSpoiler = false, AllowedMentions allowedMentions = null, MessageReference messageReference = null, MessageComponent component = null, ISticker[] stickers = null, Embed[] embeds = null)
            => ChannelHelper.SendFileAsync(this, Discord, stream, filename, text, isTTS, embed, allowedMentions, messageReference, component, stickers, options, isSpoiler, embeds);

        /// <inheritdoc />
        /// <exception cref="ArgumentOutOfRangeException">Message content is too long, length must be less or equal to <see cref="DiscordConfig.MaxMessageSize"/>.</exception>
        public Task<RestUserMessage> SendFileAsync(FileAttachment attachment, string text, bool isTTS = false, Embed embed = null, RequestOptions options = null, AllowedMentions allowedMentions = null, MessageReference messageReference = null, MessageComponent component = null, ISticker[] stickers = null, Embed[] embeds = null)
            => ChannelHelper.SendFileAsync(this, Discord, attachment, text, isTTS, embed, allowedMentions, messageReference, component, stickers, options, embeds);

        /// <inheritdoc />
        /// <exception cref="ArgumentOutOfRangeException">Message content is too long, length must be less or equal to <see cref="DiscordConfig.MaxMessageSize"/>.</exception>
        public Task<RestUserMessage> SendFilesAsync(IEnumerable<FileAttachment> attachments, string text, bool isTTS = false, Embed embed = null, RequestOptions options = null, AllowedMentions allowedMentions = null, MessageReference messageReference = null, MessageComponent component = null, ISticker[] stickers = null, Embed[] embeds = null)
            => ChannelHelper.SendFilesAsync(this, Discord, attachments, text, isTTS, embed, allowedMentions, messageReference, component, stickers, options, embeds);

        /// <inheritdoc />
        public Task DeleteMessagesAsync(IEnumerable<IMessage> messages, RequestOptions options = null)
            => ChannelHelper.DeleteMessagesAsync(this, Discord, messages.Select(x => x.Id), options);
        /// <inheritdoc />
        public Task DeleteMessagesAsync(IEnumerable<ulong> messageIds, RequestOptions options = null)
            => ChannelHelper.DeleteMessagesAsync(this, Discord, messageIds, options);

        /// <inheritdoc />
        public async Task<IUserMessage> ModifyMessageAsync(ulong messageId, Action<MessageProperties> func, RequestOptions options = null)
            => await ChannelHelper.ModifyMessageAsync(this, messageId, func, Discord, options).ConfigureAwait(false);

        /// <inheritdoc />
        public Task DeleteMessageAsync(ulong messageId, RequestOptions options = null)
            => ChannelHelper.DeleteMessageAsync(this, messageId, Discord, options);
        /// <inheritdoc />
        public Task DeleteMessageAsync(IMessage message, RequestOptions options = null)
            => ChannelHelper.DeleteMessageAsync(this, message.Id, Discord, options);

        /// <inheritdoc />
        public Task TriggerTypingAsync(RequestOptions options = null)
            => ChannelHelper.TriggerTypingAsync(this, Discord, options);
        /// <inheritdoc />
        public IDisposable EnterTypingState(RequestOptions options = null)
            => ChannelHelper.EnterTypingState(this, Discord, options);

        internal void AddMessage(SocketMessage msg)
            => _messages?.Add(msg);
        internal SocketMessage RemoveMessage(ulong id)
            => _messages?.Remove(id);
        #endregion

        #region Users
        /// <inheritdoc />
        public override SocketGuildUser GetUser(ulong id)
        {
            var user = Guild.GetUser(id);
            if (user != null)
            {
                var guildPerms = Permissions.ResolveGuild(Guild, user);
                var channelPerms = Permissions.ResolveChannel(Guild, user, this, guildPerms);
                if (Permissions.GetValue(channelPerms, ChannelPermission.ViewChannel))
                    return user;
            }
            return null;
        }
        #endregion

        #region Webhooks
        /// <summary>
        ///     Creates a webhook in this text channel.
        /// </summary>
        /// <param name="name">The name of the webhook.</param>
        /// <param name="avatar">The avatar of the webhook.</param>
        /// <param name="options">The options to be used when sending the request.</param>
        /// <returns>
        ///     A task that represents the asynchronous creation operation. The task result contains the newly created
        ///     webhook.
        /// </returns>
        public virtual Task<RestWebhook> CreateWebhookAsync(string name, Stream avatar = null, RequestOptions options = null)
            => ChannelHelper.CreateWebhookAsync(this, Discord, name, avatar, options);
        /// <summary>
        ///     Gets a webhook available in this text channel.
        /// </summary>
        /// <param name="id">The identifier of the webhook.</param>
        /// <param name="options">The options to be used when sending the request.</param>
        /// <returns>
        ///     A task that represents the asynchronous get operation. The task result contains a webhook associated
        ///     with the identifier; <c>null</c> if the webhook is not found.
        /// </returns>
        public virtual Task<RestWebhook> GetWebhookAsync(ulong id, RequestOptions options = null)
            => ChannelHelper.GetWebhookAsync(this, Discord, id, options);
        /// <summary>
        ///     Gets the webhooks available in this text channel.
        /// </summary>
        /// <param name="options">The options to be used when sending the request.</param>
        /// <returns>
        ///     A task that represents the asynchronous get operation. The task result contains a read-only collection
        ///     of webhooks that is available in this channel.
        /// </returns>
        public virtual Task<IReadOnlyCollection<RestWebhook>> GetWebhooksAsync(RequestOptions options = null)
            => ChannelHelper.GetWebhooksAsync(this, Discord, options);
        #endregion

        #region Invites
        /// <inheritdoc />
        public virtual async Task<IInviteMetadata> CreateInviteAsync(int? maxAge = 86400, int? maxUses = null, bool isTemporary = false, bool isUnique = false, RequestOptions options = null)
            => await ChannelHelper.CreateInviteAsync(this, Discord, maxAge, maxUses, isTemporary, isUnique, options).ConfigureAwait(false);
        /// <inheritdoc />
<<<<<<< HEAD
        public async Task<IInviteMetadata> CreateInviteToApplicationAsync(ulong applicationId, int? maxAge, int? maxUses = default(int?), bool isTemporary = false, bool isUnique = false, RequestOptions options = null)
            => await ChannelHelper.CreateInviteToApplicationAsync(this, Discord, maxAge, maxUses, isTemporary, isUnique, applicationId, options).ConfigureAwait(false);
        /// <inheritdoc />
        public async Task<IInviteMetadata> CreateInviteToStreamAsync(IUser user, int? maxAge, int? maxUses = default(int?), bool isTemporary = false, bool isUnique = false, RequestOptions options = null)
            => await ChannelHelper.CreateInviteToStreamAsync(this, Discord, maxAge, maxUses, isTemporary, isUnique, user, options).ConfigureAwait(false);
        /// <inheritdoc />
        public async Task<IReadOnlyCollection<IInviteMetadata>> GetInvitesAsync(RequestOptions options = null)
=======
        public virtual async Task<IInviteMetadata> CreateInviteToApplicationAsync(ulong applicationId, int? maxAge, int? maxUses = default(int?), bool isTemporary = false, bool isUnique = false, RequestOptions options = null)
            => await ChannelHelper.CreateInviteToApplicationAsync(this, Discord, maxAge, maxUses, isTemporary, isUnique, applicationId, options).ConfigureAwait(false);
        /// <inheritdoc />
        public virtual async Task<IInviteMetadata> CreateInviteToApplicationAsync(DefaultApplications application, int? maxAge = 86400, int? maxUses = default(int?), bool isTemporary = false, bool isUnique = false, RequestOptions options = null)
            => await ChannelHelper.CreateInviteToApplicationAsync(this, Discord, maxAge, maxUses, isTemporary, isUnique, (ulong)application, options);
        /// <inheritdoc />
        public virtual async Task<IInviteMetadata> CreateInviteToStreamAsync(IUser user, int? maxAge, int? maxUses = default(int?), bool isTemporary = false, bool isUnique = false, RequestOptions options = null)
            => await ChannelHelper.CreateInviteToStreamAsync(this, Discord, maxAge, maxUses, isTemporary, isUnique, user, options).ConfigureAwait(false);
        /// <inheritdoc />
        public virtual async Task<IReadOnlyCollection<IInviteMetadata>> GetInvitesAsync(RequestOptions options = null)
>>>>>>> 19a66bf8
            => await ChannelHelper.GetInvitesAsync(this, Discord, options).ConfigureAwait(false);

        private string DebuggerDisplay => $"{Name} ({Id}, Text)";
        internal new SocketTextChannel Clone() => MemberwiseClone() as SocketTextChannel;
        #endregion

        #region ITextChannel
        /// <inheritdoc />
        async Task<IWebhook> ITextChannel.CreateWebhookAsync(string name, Stream avatar, RequestOptions options)
            => await CreateWebhookAsync(name, avatar, options).ConfigureAwait(false);
        /// <inheritdoc />
        async Task<IWebhook> ITextChannel.GetWebhookAsync(ulong id, RequestOptions options)
            => await GetWebhookAsync(id, options).ConfigureAwait(false);
        /// <inheritdoc />
        async Task<IReadOnlyCollection<IWebhook>> ITextChannel.GetWebhooksAsync(RequestOptions options)
            => await GetWebhooksAsync(options).ConfigureAwait(false);
        /// <inheritdoc />
        async Task<IThreadChannel> ITextChannel.CreateThreadAsync(string name, ThreadType type, ThreadArchiveDuration autoArchiveDuration, IMessage message, bool? invitable, int? slowmode, RequestOptions options)
            => await CreateThreadAsync(name, type, autoArchiveDuration, message, invitable, slowmode, options);
        #endregion

        #region IGuildChannel
        /// <inheritdoc />
        Task<IGuildUser> IGuildChannel.GetUserAsync(ulong id, CacheMode mode, RequestOptions options)
            => Task.FromResult<IGuildUser>(GetUser(id));
        /// <inheritdoc />
        IAsyncEnumerable<IReadOnlyCollection<IGuildUser>> IGuildChannel.GetUsersAsync(CacheMode mode, RequestOptions options)
            => ImmutableArray.Create<IReadOnlyCollection<IGuildUser>>(Users).ToAsyncEnumerable();
        #endregion

        #region IMessageChannel
        /// <inheritdoc />
        async Task<IMessage> IMessageChannel.GetMessageAsync(ulong id, CacheMode mode, RequestOptions options)
        {
            if (mode == CacheMode.AllowDownload)
                return await GetMessageAsync(id, options).ConfigureAwait(false);
            else
                return GetCachedMessage(id);
        }
        /// <inheritdoc />
        IAsyncEnumerable<IReadOnlyCollection<IMessage>> IMessageChannel.GetMessagesAsync(int limit, CacheMode mode, RequestOptions options)
            => SocketChannelHelper.GetMessagesAsync(this, Discord, _messages, null, Direction.Before, limit, mode, options);
        /// <inheritdoc />
        IAsyncEnumerable<IReadOnlyCollection<IMessage>> IMessageChannel.GetMessagesAsync(ulong fromMessageId, Direction dir, int limit, CacheMode mode, RequestOptions options)
            => SocketChannelHelper.GetMessagesAsync(this, Discord, _messages, fromMessageId, dir, limit, mode, options);
        /// <inheritdoc />
        IAsyncEnumerable<IReadOnlyCollection<IMessage>> IMessageChannel.GetMessagesAsync(IMessage fromMessage, Direction dir, int limit, CacheMode mode, RequestOptions options)
            => SocketChannelHelper.GetMessagesAsync(this, Discord, _messages, fromMessage.Id, dir, limit, mode, options);
        /// <inheritdoc />
        async Task<IReadOnlyCollection<IMessage>> IMessageChannel.GetPinnedMessagesAsync(RequestOptions options)
            => await GetPinnedMessagesAsync(options).ConfigureAwait(false);

        /// <inheritdoc />
        async Task<IUserMessage> IMessageChannel.SendFileAsync(string filePath, string text, bool isTTS, Embed embed, RequestOptions options, bool isSpoiler, AllowedMentions allowedMentions, MessageReference messageReference, MessageComponent component, ISticker[] stickers, Embed[] embeds)
            => await SendFileAsync(filePath, text, isTTS, embed, options, isSpoiler, allowedMentions, messageReference, component, stickers, embeds).ConfigureAwait(false);
        /// <inheritdoc />
        async Task<IUserMessage> IMessageChannel.SendFileAsync(Stream stream, string filename, string text, bool isTTS, Embed embed, RequestOptions options, bool isSpoiler, AllowedMentions allowedMentions, MessageReference messageReference, MessageComponent component, ISticker[] stickers, Embed[] embeds)
            => await SendFileAsync(stream, filename, text, isTTS, embed, options, isSpoiler, allowedMentions, messageReference, component, stickers, embeds).ConfigureAwait(false);
        /// <inheritdoc />
        async Task<IUserMessage> IMessageChannel.SendFileAsync(FileAttachment attachment, string text, bool isTTS, Embed embed, RequestOptions options, AllowedMentions allowedMentions, MessageReference messageReference, MessageComponent component, ISticker[] stickers, Embed[] embeds)
            => await SendFileAsync(attachment, text, isTTS, embed, options, allowedMentions, messageReference, component, stickers, embeds).ConfigureAwait(false);
        /// <inheritdoc />
        async Task<IUserMessage> IMessageChannel.SendFilesAsync(IEnumerable<FileAttachment> attachments, string text, bool isTTS, Embed embed, RequestOptions options, AllowedMentions allowedMentions, MessageReference messageReference, MessageComponent component, ISticker[] stickers, Embed[] embeds)
           => await SendFilesAsync(attachments, text, isTTS, embed, options, allowedMentions, messageReference, component, stickers, embeds).ConfigureAwait(false);
        /// <inheritdoc />
        async Task<IUserMessage> IMessageChannel.SendMessageAsync(string text, bool isTTS, Embed embed, RequestOptions options, AllowedMentions allowedMentions, MessageReference messageReference, MessageComponent component, ISticker[] stickers, Embed[] embeds)
            => await SendMessageAsync(text, isTTS, embed, options, allowedMentions, messageReference, component, stickers, embeds).ConfigureAwait(false);
        #endregion

        #region  INestedChannel
        /// <inheritdoc />
        Task<ICategoryChannel> INestedChannel.GetCategoryAsync(CacheMode mode, RequestOptions options)
            => Task.FromResult(Category);
        #endregion
    }
}<|MERGE_RESOLUTION|>--- conflicted
+++ resolved
@@ -321,15 +321,6 @@
         public virtual async Task<IInviteMetadata> CreateInviteAsync(int? maxAge = 86400, int? maxUses = null, bool isTemporary = false, bool isUnique = false, RequestOptions options = null)
             => await ChannelHelper.CreateInviteAsync(this, Discord, maxAge, maxUses, isTemporary, isUnique, options).ConfigureAwait(false);
         /// <inheritdoc />
-<<<<<<< HEAD
-        public async Task<IInviteMetadata> CreateInviteToApplicationAsync(ulong applicationId, int? maxAge, int? maxUses = default(int?), bool isTemporary = false, bool isUnique = false, RequestOptions options = null)
-            => await ChannelHelper.CreateInviteToApplicationAsync(this, Discord, maxAge, maxUses, isTemporary, isUnique, applicationId, options).ConfigureAwait(false);
-        /// <inheritdoc />
-        public async Task<IInviteMetadata> CreateInviteToStreamAsync(IUser user, int? maxAge, int? maxUses = default(int?), bool isTemporary = false, bool isUnique = false, RequestOptions options = null)
-            => await ChannelHelper.CreateInviteToStreamAsync(this, Discord, maxAge, maxUses, isTemporary, isUnique, user, options).ConfigureAwait(false);
-        /// <inheritdoc />
-        public async Task<IReadOnlyCollection<IInviteMetadata>> GetInvitesAsync(RequestOptions options = null)
-=======
         public virtual async Task<IInviteMetadata> CreateInviteToApplicationAsync(ulong applicationId, int? maxAge, int? maxUses = default(int?), bool isTemporary = false, bool isUnique = false, RequestOptions options = null)
             => await ChannelHelper.CreateInviteToApplicationAsync(this, Discord, maxAge, maxUses, isTemporary, isUnique, applicationId, options).ConfigureAwait(false);
         /// <inheritdoc />
@@ -340,7 +331,6 @@
             => await ChannelHelper.CreateInviteToStreamAsync(this, Discord, maxAge, maxUses, isTemporary, isUnique, user, options).ConfigureAwait(false);
         /// <inheritdoc />
         public virtual async Task<IReadOnlyCollection<IInviteMetadata>> GetInvitesAsync(RequestOptions options = null)
->>>>>>> 19a66bf8
             => await ChannelHelper.GetInvitesAsync(this, Discord, options).ConfigureAwait(false);
 
         private string DebuggerDisplay => $"{Name} ({Id}, Text)";
