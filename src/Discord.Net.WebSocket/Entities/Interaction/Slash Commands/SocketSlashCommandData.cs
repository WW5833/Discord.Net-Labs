--- conflicted
+++ resolved
@@ -30,15 +30,9 @@
         internal void Update(Model model)
         {
             this.Name = model.Name;
-<<<<<<< HEAD
-            this.guildId = guildId;
 
             this.Options = model.Options.Any()
-                ? model.Options.Select(x => new SocketSlashCommandDataOption(x, this.Discord, guildId)).ToImmutableArray()
-=======
-            this.Options = model.Options.IsSpecified
-                ? model.Options.Value.Select(x => new SocketSlashCommandDataOption(x, this.Discord)).ToImmutableArray()
->>>>>>> 75b10e91
+                ? model.Options.Select(x => new SocketSlashCommandDataOption(x, this.Discord)).ToImmutableArray()
                 : null;
         }
 
