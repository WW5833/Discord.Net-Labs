using Discord.Rest;
using Newtonsoft.Json.Linq;
using System;
using System.Threading.Tasks;
using DataModel = Discord.API.ApplicationCommandInteractionData;
using Model = Discord.API.Gateway.InteractionCreated;

namespace Discord.WebSocket
{
    public class SocketSlashCommand : SocketInteraction
    {
        /// <summary>
        ///     The data associated with this interaction.
        /// </summary>
        new public SocketSlashCommandData Data { get; private set; }

        internal SocketSlashCommand(DiscordSocketClient client, Model model)
            : base(client, model.Id)
        {
            var dataModel = model.Data.IsSpecified ?
                (model.Data.Value as JToken).ToObject<DataModel>()
                : null;

            Data = SocketSlashCommandData.Create(client, dataModel, model.Id);
        }

        new internal static SocketInteraction Create(DiscordSocketClient client, Model model)
        {
            var entity = new SocketSlashCommand(client, model);
            entity.Update(model);
            return entity;
        }

        internal override void Update(Model model)
        {
            var data = model.Data.IsSpecified ?
                (model.Data.Value as JToken).ToObject<DataModel>()
                : null;

<<<<<<< HEAD
            this.Data.Update(data, model.GuildId);
=======
            this.Data.Update(data);
>>>>>>> 75b10e91

            base.Update(model);
        }

        /// <summary>
        ///     Responds to an Interaction.
        /// <para>
        ///     If you have <see cref="DiscordSocketConfig.AlwaysAcknowledgeInteractions"/> set to <see langword="true"/>, You should use
        ///     <see cref="FollowupAsync(string, bool, Embed, InteractionResponseType, AllowedMentions, RequestOptions)"/> instead.
        /// </para>
        /// </summary>
        /// <param name="text">The text of the message to be sent.</param>
        /// <param name="isTTS"><see langword="true"/> if the message should be read out by a text-to-speech reader, otherwise <see langword="false"/>.</param>
        /// <param name="embed">A <see cref="Embed"/> to send with this response.</param>
        /// <param name="type">The type of response to this Interaction.</param>
        /// <param name="ephemeral"><see langword="true"/> if the response should be hidden to everyone besides the invoker of the command, otherwise <see langword="false"/>.</param>
        /// <param name="allowedMentions">The allowed mentions for this response.</param>
        /// <param name="options">The request options for this response.</param>
        /// <returns>
        ///     The <see cref="IMessage"/> sent as the response. If this is the first acknowledgement, it will return null.
        /// </returns>
        /// <exception cref="ArgumentOutOfRangeException">Message content is too long, length must be less or equal to <see cref="DiscordConfig.MaxMessageSize"/>.</exception>
        /// <exception cref="InvalidOperationException">The parameters provided were invalid or the token was invalid.</exception>

        public override async Task<RestUserMessage> RespondAsync(string text = null, bool isTTS = false, Embed embed = null, InteractionResponseType type = InteractionResponseType.ChannelMessageWithSource,
            bool ephemeral = false, AllowedMentions allowedMentions = null, RequestOptions options = null, MessageComponent component = null)
        {
            if (type == InteractionResponseType.Pong)
                throw new InvalidOperationException($"Cannot use {Type} on a send message function");

            if(type == InteractionResponseType.DeferredUpdateMessage || type == InteractionResponseType.UpdateMessage)
                throw new InvalidOperationException($"Cannot use {Type} on a slash command!");

            if (!IsValidToken)
                throw new InvalidOperationException("Interaction token is no longer valid");

            if (Discord.AlwaysAcknowledgeInteractions)
                return await FollowupAsync(text, isTTS, embed, ephemeral, type, allowedMentions, options); // The arguments should be passed? What was i thinking...

            Preconditions.AtMost(allowedMentions?.RoleIds?.Count ?? 0, 100, nameof(allowedMentions.RoleIds), "A max of 100 role Ids are allowed.");
            Preconditions.AtMost(allowedMentions?.UserIds?.Count ?? 0, 100, nameof(allowedMentions.UserIds), "A max of 100 user Ids are allowed.");

            // check that user flag and user Id list are exclusive, same with role flag and role Id list
            if (allowedMentions != null && allowedMentions.AllowedTypes.HasValue)
            {
                if (allowedMentions.AllowedTypes.Value.HasFlag(AllowedMentionTypes.Users) &&
                    allowedMentions.UserIds != null && allowedMentions.UserIds.Count > 0)
                {
                    throw new ArgumentException("The Users flag is mutually exclusive with the list of User Ids.", nameof(allowedMentions));
                }

                if (allowedMentions.AllowedTypes.Value.HasFlag(AllowedMentionTypes.Roles) &&
                    allowedMentions.RoleIds != null && allowedMentions.RoleIds.Count > 0)
                {
                    throw new ArgumentException("The Roles flag is mutually exclusive with the list of Role Ids.", nameof(allowedMentions));
                }
            }


            var response = new API.InteractionResponse()
            {
                Type = type,
                Data = new API.InteractionApplicationCommandCallbackData(text)
                {
                    AllowedMentions = allowedMentions?.ToModel(),
                    Embeds = embed != null
                        ? new API.Embed[] { embed.ToModel() }
                        : Optional<API.Embed[]>.Unspecified,
                    TTS = isTTS,
                    Components = component?.Components.Select(x => new API.ActionRowComponent(x)).ToArray() ?? Optional<API.ActionRowComponent[]>.Unspecified
                }
            };

            if (ephemeral)
                response.Data.Value.Flags = 64;

            return await InteractionHelper.SendInteractionResponse(this.Discord, this.Channel, response, this.Id, Token, options);
        }

        /// <summary>
        ///     Sends a followup message for this interaction.
        /// </summary>
        /// <param name="text">The text of the message to be sent</param>
        /// <param name="isTTS"><see langword="true"/> if the message should be read out by a text-to-speech reader, otherwise <see langword="false"/>.</param>
        /// <param name="embed">A <see cref="Embed"/> to send with this response.</param>
        /// <param name="type">The type of response to this Interaction.</param>
        /// /// <param name="ephemeral"><see langword="true"/> if the response should be hidden to everyone besides the invoker of the command, otherwise <see langword="false"/>.</param>
        /// <param name="allowedMentions">The allowed mentions for this response.</param>
        /// <param name="options">The request options for this response.</param>
        /// <returns>
        ///     The sent message.
        /// </returns>
        public override async Task<RestFollowupMessage> FollowupAsync(string text = null, bool isTTS = false, Embed embed = null, bool ephemeral = false,
            InteractionResponseType type = InteractionResponseType.ChannelMessageWithSource,
            AllowedMentions allowedMentions = null, RequestOptions options = null, MessageComponent component = null)
        {
            if (type == InteractionResponseType.DeferredChannelMessageWithSource || type == InteractionResponseType.DeferredChannelMessageWithSource || type == InteractionResponseType.Pong || type == InteractionResponseType.DeferredUpdateMessage || type == InteractionResponseType.UpdateMessage)
                throw new InvalidOperationException($"Cannot use {type} on a slash command!");

            if (!IsValidToken)
                throw new InvalidOperationException("Interaction token is no longer valid");

            var args = new API.Rest.CreateWebhookMessageParams(text)
            {
                IsTTS = isTTS,
                Embeds = embed != null
                        ? new API.Embed[] { embed.ToModel() }
                        : Optional<API.Embed[]>.Unspecified,
                Components = component?.Components.Select(x => new API.ActionRowComponent(x)).ToArray() ?? Optional<API.ActionRowComponent[]>.Unspecified
            };

            if (ephemeral)
                args.Flags = 64;

            return await InteractionHelper.SendFollowupAsync(Discord.Rest, args, Token, Channel, options);
        }
    }
}<|MERGE_RESOLUTION|>--- conflicted
+++ resolved
@@ -37,11 +37,7 @@
                 (model.Data.Value as JToken).ToObject<DataModel>()
                 : null;
 
-<<<<<<< HEAD
-            this.Data.Update(data, model.GuildId);
-=======
             this.Data.Update(data);
->>>>>>> 75b10e91
 
             base.Update(model);
         }
