<?xml version="1.0"?>
<package xmlns="http://schemas.microsoft.com/packaging/2010/07/nuspec.xsd">
  <metadata>
    <id>Discord.Net</id>
<<<<<<< HEAD
    <version>2.4.0$suffix$</version>
=======
    <version>3.0.0-dev$suffix$</version>
>>>>>>> c2e87f56
    <title>Discord.Net</title>
    <authors>Discord.Net Contributors</authors>
    <owners>foxbot</owners>
    <description>An asynchronous API wrapper for Discord. This metapackage includes all of the optional Discord.Net components.</description>
    <tags>discord;discordapp</tags>
    <projectUrl>https://github.com/RogueException/Discord.Net</projectUrl>
    <licenseUrl>http://opensource.org/licenses/MIT</licenseUrl>
    <requireLicenseAcceptance>false</requireLicenseAcceptance>
    <iconUrl>https://github.com/RogueException/Discord.Net/raw/dev/docs/marketing/logo/PackageLogo.png</iconUrl>
    <dependencies>
        <group targetFramework="net461">
<<<<<<< HEAD
            <dependency id="Discord.Net.Core" version="2.4.0$suffix$" />
            <dependency id="Discord.Net.Rest" version="2.4.0$suffix$" />
            <dependency id="Discord.Net.WebSocket" version="2.4.0$suffix$" />
            <dependency id="Discord.Net.Commands" version="2.4.0$suffix$" />
            <dependency id="Discord.Net.Webhook" version="2.4.0$suffix$" />
        </group>       
        <group targetFramework="netstandard2.0">
            <dependency id="Discord.Net.Core" version="2.4.0$suffix$" />
            <dependency id="Discord.Net.Rest" version="2.4.0$suffix$" />
            <dependency id="Discord.Net.WebSocket" version="2.4.0$suffix$" />
            <dependency id="Discord.Net.Commands" version="2.4.0$suffix$" />
            <dependency id="Discord.Net.Webhook" version="2.4.0$suffix$" />
        </group>
		<group targetFramework="netstandard2.1">
            <dependency id="Discord.Net.Core" version="2.4.0$suffix$" />
            <dependency id="Discord.Net.Rest" version="2.4.0$suffix$" />
            <dependency id="Discord.Net.WebSocket" version="2.4.0$suffix$" />
            <dependency id="Discord.Net.Commands" version="2.4.0$suffix$" />
            <dependency id="Discord.Net.Webhook" version="2.4.0$suffix$" />
=======
            <dependency id="Discord.Net.Core" version="3.0.0-dev$suffix$" />
            <dependency id="Discord.Net.Rest" version="3.0.0-dev$suffix$" />
            <dependency id="Discord.Net.WebSocket" version="3.0.0-dev$suffix$" />
            <dependency id="Discord.Net.Commands" version="3.0.0-dev$suffix$" />
            <dependency id="Discord.Net.Webhook" version="3.0.0-dev$suffix$" />
        </group>       
        <group targetFramework="netstandard2.0">
            <dependency id="Discord.Net.Core" version="3.0.0-dev$suffix$" />
            <dependency id="Discord.Net.Rest" version="3.0.0-dev$suffix$" />
            <dependency id="Discord.Net.WebSocket" version="3.0.0-dev$suffix$" />
            <dependency id="Discord.Net.Commands" version="3.0.0-dev$suffix$" />
            <dependency id="Discord.Net.Webhook" version="3.0.0-dev$suffix$" />
        </group>
		<group targetFramework="netstandard2.1">
            <dependency id="Discord.Net.Core" version="3.0.0-dev$suffix$" />
            <dependency id="Discord.Net.Rest" version="3.0.0-dev$suffix$" />
            <dependency id="Discord.Net.WebSocket" version="3.0.0-dev$suffix$" />
            <dependency id="Discord.Net.Commands" version="3.0.0-dev$suffix$" />
            <dependency id="Discord.Net.Webhook" version="3.0.0-dev$suffix$" />
>>>>>>> c2e87f56
        </group>
    </dependencies>
  </metadata>
</package><|MERGE_RESOLUTION|>--- conflicted
+++ resolved
@@ -2,11 +2,7 @@
 <package xmlns="http://schemas.microsoft.com/packaging/2010/07/nuspec.xsd">
   <metadata>
     <id>Discord.Net</id>
-<<<<<<< HEAD
-    <version>2.4.0$suffix$</version>
-=======
     <version>3.0.0-dev$suffix$</version>
->>>>>>> c2e87f56
     <title>Discord.Net</title>
     <authors>Discord.Net Contributors</authors>
     <owners>foxbot</owners>
@@ -18,27 +14,6 @@
     <iconUrl>https://github.com/RogueException/Discord.Net/raw/dev/docs/marketing/logo/PackageLogo.png</iconUrl>
     <dependencies>
         <group targetFramework="net461">
-<<<<<<< HEAD
-            <dependency id="Discord.Net.Core" version="2.4.0$suffix$" />
-            <dependency id="Discord.Net.Rest" version="2.4.0$suffix$" />
-            <dependency id="Discord.Net.WebSocket" version="2.4.0$suffix$" />
-            <dependency id="Discord.Net.Commands" version="2.4.0$suffix$" />
-            <dependency id="Discord.Net.Webhook" version="2.4.0$suffix$" />
-        </group>       
-        <group targetFramework="netstandard2.0">
-            <dependency id="Discord.Net.Core" version="2.4.0$suffix$" />
-            <dependency id="Discord.Net.Rest" version="2.4.0$suffix$" />
-            <dependency id="Discord.Net.WebSocket" version="2.4.0$suffix$" />
-            <dependency id="Discord.Net.Commands" version="2.4.0$suffix$" />
-            <dependency id="Discord.Net.Webhook" version="2.4.0$suffix$" />
-        </group>
-		<group targetFramework="netstandard2.1">
-            <dependency id="Discord.Net.Core" version="2.4.0$suffix$" />
-            <dependency id="Discord.Net.Rest" version="2.4.0$suffix$" />
-            <dependency id="Discord.Net.WebSocket" version="2.4.0$suffix$" />
-            <dependency id="Discord.Net.Commands" version="2.4.0$suffix$" />
-            <dependency id="Discord.Net.Webhook" version="2.4.0$suffix$" />
-=======
             <dependency id="Discord.Net.Core" version="3.0.0-dev$suffix$" />
             <dependency id="Discord.Net.Rest" version="3.0.0-dev$suffix$" />
             <dependency id="Discord.Net.WebSocket" version="3.0.0-dev$suffix$" />
@@ -58,7 +33,6 @@
             <dependency id="Discord.Net.WebSocket" version="3.0.0-dev$suffix$" />
             <dependency id="Discord.Net.Commands" version="3.0.0-dev$suffix$" />
             <dependency id="Discord.Net.Webhook" version="3.0.0-dev$suffix$" />
->>>>>>> c2e87f56
         </group>
     </dependencies>
   </metadata>
