using System.Collections.Generic;
using System.Threading.Tasks;

namespace Discord
{
    /// <summary>
    ///     Represents a type of guild channel that can be nested within a category.
    /// </summary>
    public interface INestedChannel : IGuildChannel
    {
        /// <summary>
        ///     Gets the parent (category) ID of this channel in the guild's channel list.
        /// </summary>
        /// <returns>
        ///     A <see cref="ulong"/> representing the snowflake identifier of the parent of this channel;
        ///     <c>null</c> if none is set.
        /// </returns>
        ulong? CategoryId { get; }
        /// <summary>
        ///     Gets the parent (category) channel of this channel.
        /// </summary>
        /// <param name="mode">The <see cref="CacheMode"/> that determines whether the object should be fetched from cache.</param>
        /// <param name="options">The options to be used when sending the request.</param>
        /// <returns>
        ///     A task that represents the asynchronous get operation. The task result contains the category channel
        ///     representing the parent of this channel; <c>null</c> if none is set.
        /// </returns>
        Task<ICategoryChannel> GetCategoryAsync(CacheMode mode = CacheMode.AllowDownload, RequestOptions options = null);

        /// <summary>
        ///     Syncs the permissions of this nested channel with its parent's.
        /// </summary>
        /// <param name="options">The options to be used when sending the request.</param>
        /// <returns>
        ///     A task that represents the asynchronous operation for syncing channel permissions with its parent's.
        /// </returns>
        Task SyncPermissionsAsync(RequestOptions options = null);

        /// <summary>
        ///     Creates a new invite to this channel.
        /// </summary>
        /// <example>
        ///     <para>The following example creates a new invite to this channel; the invite lasts for 12 hours and can only
        ///     be used 3 times throughout its lifespan.</para>
        ///     <code language="cs">
        ///     await guildChannel.CreateInviteAsync(maxAge: 43200, maxUses: 3);
        ///     </code>
        /// </example>
        /// <param name="maxAge">The time (in seconds) until the invite expires. Set to <c>null</c> to never expire.</param>
        /// <param name="maxUses">The max amount of times this invite may be used. Set to <c>null</c> to have unlimited uses.</param>
        /// <param name="isTemporary">If <c>true</c>, the user accepting this invite will be kicked from the guild after closing their client.</param>
        /// <param name="isUnique">If <c>true</c>, don't try to reuse a similar invite (useful for creating many unique one time use invites).</param>
        /// <param name="options">The options to be used when sending the request.</param>
        /// <returns>
        ///     A task that represents the asynchronous invite creation operation. The task result contains an invite
        ///     metadata object containing information for the created invite.
        /// </returns>
        Task<IInviteMetadata> CreateInviteAsync(int? maxAge = 86400, int? maxUses = default(int?), bool isTemporary = false, bool isUnique = false, RequestOptions options = null);

        /// <summary>
        ///     Creates a new invite to this channel.
        /// </summary>
<<<<<<< HEAD
        /// <example>
        ///     <para>The following example creates a new invite to this channel; the invite lasts for 12 hours and can only
        ///     be used 3 times throughout its lifespan.</para>
        ///     <code language="cs">
        ///     await guildChannel.CreateInviteAsync(maxAge: 43200, maxUses: 3);
        ///     </code>
        /// </example>
        /// <param name="applicationId">The id of the embedded application to open for this invite</param>
=======
        /// <param name="applicationId">The id of the embedded application to open for this invite.</param>
>>>>>>> 19a66bf8
        /// <param name="maxAge">The time (in seconds) until the invite expires. Set to <c>null</c> to never expire.</param>
        /// <param name="maxUses">The max amount of times this invite may be used. Set to <c>null</c> to have unlimited uses.</param>
        /// <param name="isTemporary">If <c>true</c>, the user accepting this invite will be kicked from the guild after closing their client.</param>
        /// <param name="isUnique">If <c>true</c>, don't try to reuse a similar invite (useful for creating many unique one time use invites).</param>
        /// <param name="options">The options to be used when sending the request.</param>
        /// <returns>
        ///     A task that represents the asynchronous invite creation operation. The task result contains an invite
        ///     metadata object containing information for the created invite.
        /// </returns>
        Task<IInviteMetadata> CreateInviteToApplicationAsync(ulong applicationId, int? maxAge = 86400, int? maxUses = default(int?), bool isTemporary = false, bool isUnique = false, RequestOptions options = null);

        /// <summary>
        ///     Creates a new invite to this channel.
        /// </summary>
<<<<<<< HEAD
=======
        /// <param name="application">The application to open for this invite.</param>
        /// <param name="maxAge">The time (in seconds) until the invite expires. Set to <c>null</c> to never expire.</param>
        /// <param name="maxUses">The max amount of times this invite may be used. Set to <c>null</c> to have unlimited uses.</param>
        /// <param name="isTemporary">If <c>true</c>, the user accepting this invite will be kicked from the guild after closing their client.</param>
        /// <param name="isUnique">If <c>true</c>, don't try to reuse a similar invite (useful for creating many unique one time use invites).</param>
        /// <param name="options">The options to be used when sending the request.</param>
        /// <returns>
        ///     A task that represents the asynchronous invite creation operation. The task result contains an invite
        ///     metadata object containing information for the created invite.
        /// </returns>
        Task<IInviteMetadata> CreateInviteToApplicationAsync(DefaultApplications application, int? maxAge = 86400, int? maxUses = default(int?), bool isTemporary = false, bool isUnique = false, RequestOptions options = null);

        /// <summary>
        ///     Creates a new invite to this channel.
        /// </summary>
>>>>>>> 19a66bf8
        /// <example>
        ///     <para>The following example creates a new invite to this channel; the invite lasts for 12 hours and can only
        ///     be used 3 times throughout its lifespan.</para>
        ///     <code language="cs">
        ///     await guildChannel.CreateInviteAsync(maxAge: 43200, maxUses: 3);
        ///     </code>
        /// </example>
<<<<<<< HEAD
        /// <param name="user">The id of the user whose stream to display for this invite</param>
=======
        /// <param name="user">The id of the user whose stream to display for this invite.</param>
>>>>>>> 19a66bf8
        /// <param name="maxAge">The time (in seconds) until the invite expires. Set to <c>null</c> to never expire.</param>
        /// <param name="maxUses">The max amount of times this invite may be used. Set to <c>null</c> to have unlimited uses.</param>
        /// <param name="isTemporary">If <c>true</c>, the user accepting this invite will be kicked from the guild after closing their client.</param>
        /// <param name="isUnique">If <c>true</c>, don't try to reuse a similar invite (useful for creating many unique one time use invites).</param>
        /// <param name="options">The options to be used when sending the request.</param>
        /// <returns>
        ///     A task that represents the asynchronous invite creation operation. The task result contains an invite
        ///     metadata object containing information for the created invite.
        /// </returns>
        Task<IInviteMetadata> CreateInviteToStreamAsync(IUser user, int? maxAge = 86400, int? maxUses = default(int?), bool isTemporary = false, bool isUnique = false, RequestOptions options = null);
        /// <summary>
        ///     Gets a collection of all invites to this channel.
        /// </summary>B
        /// <example>
        ///     <para>The following example gets all of the invites that have been created in this channel and selects the
        ///     most used invite.</para>
        ///     <code language="cs">
        ///     var invites = await channel.GetInvitesAsync();
        ///     if (invites.Count == 0) return;
        ///     var invite = invites.OrderByDescending(x => x.Uses).FirstOrDefault();
        ///     </code>
        /// </example>
        /// <param name="options">The options to be used when sending the request.</param>
        /// <returns>
        ///     A task that represents the asynchronous get operation. The task result contains a read-only collection
        ///     of invite metadata that are created for this channel.
        /// </returns>
        Task<IReadOnlyCollection<IInviteMetadata>> GetInvitesAsync(RequestOptions options = null);
    }
}<|MERGE_RESOLUTION|>--- conflicted
+++ resolved
@@ -60,18 +60,7 @@
         /// <summary>
         ///     Creates a new invite to this channel.
         /// </summary>
-<<<<<<< HEAD
-        /// <example>
-        ///     <para>The following example creates a new invite to this channel; the invite lasts for 12 hours and can only
-        ///     be used 3 times throughout its lifespan.</para>
-        ///     <code language="cs">
-        ///     await guildChannel.CreateInviteAsync(maxAge: 43200, maxUses: 3);
-        ///     </code>
-        /// </example>
-        /// <param name="applicationId">The id of the embedded application to open for this invite</param>
-=======
         /// <param name="applicationId">The id of the embedded application to open for this invite.</param>
->>>>>>> 19a66bf8
         /// <param name="maxAge">The time (in seconds) until the invite expires. Set to <c>null</c> to never expire.</param>
         /// <param name="maxUses">The max amount of times this invite may be used. Set to <c>null</c> to have unlimited uses.</param>
         /// <param name="isTemporary">If <c>true</c>, the user accepting this invite will be kicked from the guild after closing their client.</param>
@@ -86,8 +75,6 @@
         /// <summary>
         ///     Creates a new invite to this channel.
         /// </summary>
-<<<<<<< HEAD
-=======
         /// <param name="application">The application to open for this invite.</param>
         /// <param name="maxAge">The time (in seconds) until the invite expires. Set to <c>null</c> to never expire.</param>
         /// <param name="maxUses">The max amount of times this invite may be used. Set to <c>null</c> to have unlimited uses.</param>
@@ -103,7 +90,6 @@
         /// <summary>
         ///     Creates a new invite to this channel.
         /// </summary>
->>>>>>> 19a66bf8
         /// <example>
         ///     <para>The following example creates a new invite to this channel; the invite lasts for 12 hours and can only
         ///     be used 3 times throughout its lifespan.</para>
@@ -111,11 +97,7 @@
         ///     await guildChannel.CreateInviteAsync(maxAge: 43200, maxUses: 3);
         ///     </code>
         /// </example>
-<<<<<<< HEAD
-        /// <param name="user">The id of the user whose stream to display for this invite</param>
-=======
         /// <param name="user">The id of the user whose stream to display for this invite.</param>
->>>>>>> 19a66bf8
         /// <param name="maxAge">The time (in seconds) until the invite expires. Set to <c>null</c> to never expire.</param>
         /// <param name="maxUses">The max amount of times this invite may be used. Set to <c>null</c> to have unlimited uses.</param>
         /// <param name="isTemporary">If <c>true</c>, the user accepting this invite will be kicked from the guild after closing their client.</param>
