
#pragma warning disable CS1591
using Discord.API.Rest;
using Discord.Net;
using Discord.Net.Converters;
using Discord.Net.Queue;
using Discord.Net.Rest;
using Newtonsoft.Json;
using System;
using System.Collections.Concurrent;
using System.Collections.Generic;
using System.Diagnostics;
using System.Globalization;
using System.IO;
using System.Linq;
using System.Linq.Expressions;
using System.Net;
using System.Runtime.CompilerServices;
using System.Text;
using System.Threading;
using System.Threading.Tasks;

namespace Discord.API
{
    internal class DiscordRestApiClient : IDisposable
    {
        private static readonly ConcurrentDictionary<string, Func<BucketIds, BucketId>> _bucketIdGenerators = new ConcurrentDictionary<string, Func<BucketIds, BucketId>>();

        public event Func<string, string, double, Task> SentRequest { add { _sentRequestEvent.Add(value); } remove { _sentRequestEvent.Remove(value); } }
        private readonly AsyncEvent<Func<string, string, double, Task>> _sentRequestEvent = new AsyncEvent<Func<string, string, double, Task>>();

        protected readonly JsonSerializer _serializer;
        protected readonly SemaphoreSlim _stateLock;
        private readonly RestClientProvider _restClientProvider;

        protected bool _isDisposed;
        private CancellationTokenSource _loginCancelToken;

        public RetryMode DefaultRetryMode { get; }
        public string UserAgent { get; }
        internal RequestQueue RequestQueue { get; }

        public LoginState LoginState { get; private set; }
        public TokenType AuthTokenType { get; private set; }
        internal string AuthToken { get; private set; }
        internal IRestClient RestClient { get; private set; }
        internal ulong? CurrentUserId { get; set; }
<<<<<<< HEAD
        public RateLimitPrecision RateLimitPrecision { get; private set; }
        internal bool UseSystemClock { get; set; }
=======
		internal bool UseSystemClock { get; set; }

>>>>>>> 078f11f6
        internal JsonSerializer Serializer => _serializer;

        /// <exception cref="ArgumentException">Unknown OAuth token type.</exception>
        public DiscordRestApiClient(RestClientProvider restClientProvider, string userAgent, RetryMode defaultRetryMode = RetryMode.AlwaysRetry,
            JsonSerializer serializer = null, bool useSystemClock = true)
        {
            _restClientProvider = restClientProvider;
            UserAgent = userAgent;
            DefaultRetryMode = defaultRetryMode;
            _serializer = serializer ?? new JsonSerializer { ContractResolver = new DiscordContractResolver() };
<<<<<<< HEAD
            RateLimitPrecision = rateLimitPrecision;
            UseSystemClock = useSystemClock;
=======
			UseSystemClock = useSystemClock;
>>>>>>> 078f11f6

            RequestQueue = new RequestQueue();
            _stateLock = new SemaphoreSlim(1, 1);

            SetBaseUrl(DiscordConfig.APIUrl);
        }

        /// <exception cref="ArgumentException">Unknown OAuth token type.</exception>
        internal void SetBaseUrl(string baseUrl)
        {
            RestClient?.Dispose();
            RestClient = _restClientProvider(baseUrl);
            RestClient.SetHeader("accept", "*/*");
            RestClient.SetHeader("user-agent", UserAgent);
            RestClient.SetHeader("authorization", GetPrefixedToken(AuthTokenType, AuthToken));
        }
        /// <exception cref="ArgumentException">Unknown OAuth token type.</exception>
        internal static string GetPrefixedToken(TokenType tokenType, string token)
        {
            return tokenType switch
            {
                TokenType.Bot => $"Bot {token}",
                TokenType.Bearer => $"Bearer {token}",
                _ => throw new ArgumentException(message: "Unknown OAuth token type.", paramName: nameof(tokenType)),
            };
        }
        internal virtual void Dispose(bool disposing)
        {
            if (!_isDisposed)
            {
                if (disposing)
                {
                    _loginCancelToken?.Dispose();
                    RestClient?.Dispose();
                    RequestQueue?.Dispose();
                    _stateLock?.Dispose();
                }
                _isDisposed = true;
            }
        }
        public void Dispose() => Dispose(true);

        public async Task LoginAsync(TokenType tokenType, string token, RequestOptions options = null)
        {
            await _stateLock.WaitAsync().ConfigureAwait(false);
            try
            {
                await LoginInternalAsync(tokenType, token, options).ConfigureAwait(false);
            }
            finally { _stateLock.Release(); }
        }
        private async Task LoginInternalAsync(TokenType tokenType, string token, RequestOptions options = null)
        {
            if (LoginState != LoginState.LoggedOut)
                await LogoutInternalAsync().ConfigureAwait(false);
            LoginState = LoginState.LoggingIn;

            try
            {
                _loginCancelToken?.Dispose();
                _loginCancelToken = new CancellationTokenSource();

                AuthToken = null;
                await RequestQueue.SetCancelTokenAsync(_loginCancelToken.Token).ConfigureAwait(false);
                RestClient.SetCancelToken(_loginCancelToken.Token);

                AuthTokenType = tokenType;
                AuthToken = token?.TrimEnd();
                if (tokenType != TokenType.Webhook)
                    RestClient.SetHeader("authorization", GetPrefixedToken(AuthTokenType, AuthToken));

                LoginState = LoginState.LoggedIn;
            }
            catch
            {
                await LogoutInternalAsync().ConfigureAwait(false);
                throw;
            }
        }

        public async Task LogoutAsync()
        {
            await _stateLock.WaitAsync().ConfigureAwait(false);
            try
            {
                await LogoutInternalAsync().ConfigureAwait(false);
            }
            finally { _stateLock.Release(); }
        }
        private async Task LogoutInternalAsync()
        {
            //An exception here will lock the client into the unusable LoggingOut state, but that's probably fine since our client is in an undefined state too.
            if (LoginState == LoginState.LoggedOut) return;
            LoginState = LoginState.LoggingOut;

            try { _loginCancelToken?.Cancel(false); }
            catch { }

            await DisconnectInternalAsync(null).ConfigureAwait(false);
            await RequestQueue.ClearAsync().ConfigureAwait(false);

            await RequestQueue.SetCancelTokenAsync(CancellationToken.None).ConfigureAwait(false);
            RestClient.SetCancelToken(CancellationToken.None);

            CurrentUserId = null;
            LoginState = LoginState.LoggedOut;
        }

        internal virtual Task ConnectInternalAsync() => Task.Delay(0);
        internal virtual Task DisconnectInternalAsync(Exception ex = null) => Task.Delay(0);

        //Core
        internal Task SendAsync(string method, Expression<Func<string>> endpointExpr, BucketIds ids,
             ClientBucketType clientBucket = ClientBucketType.Unbucketed, RequestOptions options = null, [CallerMemberName] string funcName = null)
            => SendAsync(method, GetEndpoint(endpointExpr), GetBucketId(method, ids, endpointExpr, funcName), clientBucket, options);
        public async Task SendAsync(string method, string endpoint,
            BucketId bucketId = null, ClientBucketType clientBucket = ClientBucketType.Unbucketed, RequestOptions options = null)
        {
            options = options ?? new RequestOptions();
            options.HeaderOnly = true;
            options.BucketId = bucketId;

            var request = new RestRequest(RestClient, method, endpoint, options);
            await SendInternalAsync(method, endpoint, request).ConfigureAwait(false);
        }

        internal Task SendJsonAsync(string method, Expression<Func<string>> endpointExpr, object payload, BucketIds ids,
             ClientBucketType clientBucket = ClientBucketType.Unbucketed, RequestOptions options = null, [CallerMemberName] string funcName = null)
            => SendJsonAsync(method, GetEndpoint(endpointExpr), payload, GetBucketId(method, ids, endpointExpr, funcName), clientBucket, options);
        public async Task SendJsonAsync(string method, string endpoint, object payload,
            BucketId bucketId = null, ClientBucketType clientBucket = ClientBucketType.Unbucketed, RequestOptions options = null)
        {
            options = options ?? new RequestOptions();
            options.HeaderOnly = true;
            options.BucketId = bucketId;

            string json = payload != null ? SerializeJson(payload) : null;
            var request = new JsonRestRequest(RestClient, method, endpoint, json, options);
            await SendInternalAsync(method, endpoint, request).ConfigureAwait(false);
        }

        internal Task SendMultipartAsync(string method, Expression<Func<string>> endpointExpr, IReadOnlyDictionary<string, object> multipartArgs, BucketIds ids,
             ClientBucketType clientBucket = ClientBucketType.Unbucketed, RequestOptions options = null, [CallerMemberName] string funcName = null)
            => SendMultipartAsync(method, GetEndpoint(endpointExpr), multipartArgs, GetBucketId(method, ids, endpointExpr, funcName), clientBucket, options);
        public async Task SendMultipartAsync(string method, string endpoint, IReadOnlyDictionary<string, object> multipartArgs,
            BucketId bucketId = null, ClientBucketType clientBucket = ClientBucketType.Unbucketed, RequestOptions options = null)
        {
            options = options ?? new RequestOptions();
            options.HeaderOnly = true;
            options.BucketId = bucketId;

            var request = new MultipartRestRequest(RestClient, method, endpoint, multipartArgs, options);
            await SendInternalAsync(method, endpoint, request).ConfigureAwait(false);
        }

        internal Task<TResponse> SendAsync<TResponse>(string method, Expression<Func<string>> endpointExpr, BucketIds ids,
             ClientBucketType clientBucket = ClientBucketType.Unbucketed, RequestOptions options = null, [CallerMemberName] string funcName = null) where TResponse : class
            => SendAsync<TResponse>(method, GetEndpoint(endpointExpr), GetBucketId(method, ids, endpointExpr, funcName), clientBucket, options);
        public async Task<TResponse> SendAsync<TResponse>(string method, string endpoint,
            BucketId bucketId = null, ClientBucketType clientBucket = ClientBucketType.Unbucketed, RequestOptions options = null) where TResponse : class
        {
            options = options ?? new RequestOptions();
            options.BucketId = bucketId;

            var request = new RestRequest(RestClient, method, endpoint, options);
            return DeserializeJson<TResponse>(await SendInternalAsync(method, endpoint, request).ConfigureAwait(false));
        }

        internal Task<TResponse> SendJsonAsync<TResponse>(string method, Expression<Func<string>> endpointExpr, object payload, BucketIds ids,
             ClientBucketType clientBucket = ClientBucketType.Unbucketed, RequestOptions options = null, [CallerMemberName] string funcName = null) where TResponse : class
            => SendJsonAsync<TResponse>(method, GetEndpoint(endpointExpr), payload, GetBucketId(method, ids, endpointExpr, funcName), clientBucket, options);
        public async Task<TResponse> SendJsonAsync<TResponse>(string method, string endpoint, object payload,
            BucketId bucketId = null, ClientBucketType clientBucket = ClientBucketType.Unbucketed, RequestOptions options = null) where TResponse : class
        {
            options = options ?? new RequestOptions();
            options.BucketId = bucketId;

            string json = payload != null ? SerializeJson(payload) : null;
            var request = new JsonRestRequest(RestClient, method, endpoint, json, options);
            return DeserializeJson<TResponse>(await SendInternalAsync(method, endpoint, request).ConfigureAwait(false));
        }

        internal Task<TResponse> SendMultipartAsync<TResponse>(string method, Expression<Func<string>> endpointExpr, IReadOnlyDictionary<string, object> multipartArgs, BucketIds ids,
             ClientBucketType clientBucket = ClientBucketType.Unbucketed, RequestOptions options = null, [CallerMemberName] string funcName = null)
            => SendMultipartAsync<TResponse>(method, GetEndpoint(endpointExpr), multipartArgs, GetBucketId(method, ids, endpointExpr, funcName), clientBucket, options);
        public async Task<TResponse> SendMultipartAsync<TResponse>(string method, string endpoint, IReadOnlyDictionary<string, object> multipartArgs,
            BucketId bucketId = null, ClientBucketType clientBucket = ClientBucketType.Unbucketed, RequestOptions options = null)
        {
            options = options ?? new RequestOptions();
            options.BucketId = bucketId;

            var request = new MultipartRestRequest(RestClient, method, endpoint, multipartArgs, options);
            return DeserializeJson<TResponse>(await SendInternalAsync(method, endpoint, request).ConfigureAwait(false));
        }

        private async Task<Stream> SendInternalAsync(string method, string endpoint, RestRequest request)
        {
            if (!request.Options.IgnoreState)
                CheckState();
            if (request.Options.RetryMode == null)
                request.Options.RetryMode = DefaultRetryMode;
            if (request.Options.UseSystemClock == null)
                request.Options.UseSystemClock = UseSystemClock;

            var stopwatch = Stopwatch.StartNew();
            var responseStream = await RequestQueue.SendAsync(request).ConfigureAwait(false);
            stopwatch.Stop();

            double milliseconds = ToMilliseconds(stopwatch);
            await _sentRequestEvent.InvokeAsync(method, endpoint, milliseconds).ConfigureAwait(false);

            return responseStream;
        }

        //Auth
        public async Task ValidateTokenAsync(RequestOptions options = null)
        {
            options = RequestOptions.CreateOrClone(options);
            await SendAsync("GET", () => "auth/login", new BucketIds(), options: options).ConfigureAwait(false);
        }

        //Gateway
        public async Task<GetGatewayResponse> GetGatewayAsync(RequestOptions options = null)
        {
            options = RequestOptions.CreateOrClone(options);
            return await SendAsync<GetGatewayResponse>("GET", () => "gateway", new BucketIds(), options: options).ConfigureAwait(false);
        }
        public async Task<GetBotGatewayResponse> GetBotGatewayAsync(RequestOptions options = null)
        {
            options = RequestOptions.CreateOrClone(options);
            return await SendAsync<GetBotGatewayResponse>("GET", () => "gateway/bot", new BucketIds(), options: options).ConfigureAwait(false);
        }

        //Channels
        public async Task<Channel> GetChannelAsync(ulong channelId, RequestOptions options = null)
        {
            Preconditions.NotEqual(channelId, 0, nameof(channelId));
            options = RequestOptions.CreateOrClone(options);

            try
            {
                var ids = new BucketIds(channelId: channelId);
                return await SendAsync<Channel>("GET", () => $"channels/{channelId}", ids, options: options).ConfigureAwait(false);
            }
            catch (HttpException ex) when (ex.HttpCode == HttpStatusCode.NotFound) { return null; }
        }
        public async Task<Channel> GetChannelAsync(ulong guildId, ulong channelId, RequestOptions options = null)
        {
            Preconditions.NotEqual(guildId, 0, nameof(guildId));
            Preconditions.NotEqual(channelId, 0, nameof(channelId));
            options = RequestOptions.CreateOrClone(options);

            try
            {
                var ids = new BucketIds(channelId: channelId);
                var model = await SendAsync<Channel>("GET", () => $"channels/{channelId}", ids, options: options).ConfigureAwait(false);
                if (!model.GuildId.IsSpecified || model.GuildId.Value != guildId)
                    return null;
                return model;
            }
            catch (HttpException ex) when (ex.HttpCode == HttpStatusCode.NotFound) { return null; }
        }
        public async Task<IReadOnlyCollection<Channel>> GetGuildChannelsAsync(ulong guildId, RequestOptions options = null)
        {
            Preconditions.NotEqual(guildId, 0, nameof(guildId));
            options = RequestOptions.CreateOrClone(options);

            var ids = new BucketIds(guildId: guildId);
            return await SendAsync<IReadOnlyCollection<Channel>>("GET", () => $"guilds/{guildId}/channels", ids, options: options).ConfigureAwait(false);
        }
        public async Task<Channel> CreateGuildChannelAsync(ulong guildId, CreateGuildChannelParams args, RequestOptions options = null)
        {
            Preconditions.NotEqual(guildId, 0, nameof(guildId));
            Preconditions.NotNull(args, nameof(args));
            Preconditions.GreaterThan(args.Bitrate, 0, nameof(args.Bitrate));
            Preconditions.NotNullOrWhitespace(args.Name, nameof(args.Name));
            options = RequestOptions.CreateOrClone(options);

            var ids = new BucketIds(guildId: guildId);
            return await SendJsonAsync<Channel>("POST", () => $"guilds/{guildId}/channels", args, ids, options: options).ConfigureAwait(false);
        }
        public async Task<Channel> DeleteChannelAsync(ulong channelId, RequestOptions options = null)
        {
            Preconditions.NotEqual(channelId, 0, nameof(channelId));
            options = RequestOptions.CreateOrClone(options);

            var ids = new BucketIds(channelId: channelId);
            return await SendAsync<Channel>("DELETE", () => $"channels/{channelId}", ids, options: options).ConfigureAwait(false);
        }
        /// <exception cref="ArgumentException">
        /// <paramref name="channelId"/> must not be equal to zero.
        /// -and-
        /// <paramref name="args.Position"/> must be greater than zero.
        /// </exception>
        /// <exception cref="ArgumentNullException">
        /// <paramref name="args"/> must not be <see langword="null"/>.
        /// -and-
        /// <paramref name="args.Name"/> must not be <see langword="null"/> or empty.
        /// </exception>
        public async Task<Channel> ModifyGuildChannelAsync(ulong channelId, Rest.ModifyGuildChannelParams args, RequestOptions options = null)
        {
            Preconditions.NotEqual(channelId, 0, nameof(channelId));
            Preconditions.NotNull(args, nameof(args));
            Preconditions.AtLeast(args.Position, 0, nameof(args.Position));
            Preconditions.NotNullOrEmpty(args.Name, nameof(args.Name));
            options = RequestOptions.CreateOrClone(options);

            var ids = new BucketIds(channelId: channelId);
            return await SendJsonAsync<Channel>("PATCH", () => $"channels/{channelId}", args, ids, options: options).ConfigureAwait(false);
        }
        public async Task<Channel> ModifyGuildChannelAsync(ulong channelId, Rest.ModifyTextChannelParams args, RequestOptions options = null)
        {
            Preconditions.NotEqual(channelId, 0, nameof(channelId));
            Preconditions.NotNull(args, nameof(args));
            Preconditions.AtLeast(args.Position, 0, nameof(args.Position));
            Preconditions.NotNullOrEmpty(args.Name, nameof(args.Name));
            Preconditions.AtLeast(args.SlowModeInterval, 0, nameof(args.SlowModeInterval));
            Preconditions.AtMost(args.SlowModeInterval, 21600, nameof(args.SlowModeInterval));
            options = RequestOptions.CreateOrClone(options);

            var ids = new BucketIds(channelId: channelId);
            return await SendJsonAsync<Channel>("PATCH", () => $"channels/{channelId}", args, ids, options: options).ConfigureAwait(false);
        }
        public async Task<Channel> ModifyGuildChannelAsync(ulong channelId, Rest.ModifyVoiceChannelParams args, RequestOptions options = null)
        {
            Preconditions.NotEqual(channelId, 0, nameof(channelId));
            Preconditions.NotNull(args, nameof(args));
            Preconditions.AtLeast(args.Bitrate, 8000, nameof(args.Bitrate));
            Preconditions.AtLeast(args.UserLimit, 0, nameof(args.UserLimit));
            Preconditions.AtLeast(args.Position, 0, nameof(args.Position));
            Preconditions.NotNullOrEmpty(args.Name, nameof(args.Name));
            options = RequestOptions.CreateOrClone(options);

            var ids = new BucketIds(channelId: channelId);
            return await SendJsonAsync<Channel>("PATCH", () => $"channels/{channelId}", args, ids, options: options).ConfigureAwait(false);
        }
        public async Task ModifyGuildChannelsAsync(ulong guildId, IEnumerable<Rest.ModifyGuildChannelsParams> args, RequestOptions options = null)
        {
            Preconditions.NotEqual(guildId, 0, nameof(guildId));
            Preconditions.NotNull(args, nameof(args));
            options = RequestOptions.CreateOrClone(options);

            var channels = args.ToArray();
            switch (channels.Length)
            {
                case 0:
                    return;
                case 1:
                    await ModifyGuildChannelAsync(channels[0].Id, new Rest.ModifyGuildChannelParams { Position = channels[0].Position }).ConfigureAwait(false);
                    break;
                default:
                    var ids = new BucketIds(guildId: guildId);
                    await SendJsonAsync("PATCH", () => $"guilds/{guildId}/channels", channels, ids, options: options).ConfigureAwait(false);
                    break;
            }
        }
        public async Task AddRoleAsync(ulong guildId, ulong userId, ulong roleId, RequestOptions options = null)
        {
            Preconditions.NotEqual(guildId, 0, nameof(guildId));
            Preconditions.NotEqual(userId, 0, nameof(userId));
            Preconditions.NotEqual(roleId, 0, nameof(roleId));
            Preconditions.NotEqual(roleId, guildId, nameof(roleId), "The Everyone role cannot be added to a user.");
            options = RequestOptions.CreateOrClone(options);

            var ids = new BucketIds(guildId: guildId);
            await SendAsync("PUT", () => $"guilds/{guildId}/members/{userId}/roles/{roleId}", ids, options: options).ConfigureAwait(false);
        }
        public async Task RemoveRoleAsync(ulong guildId, ulong userId, ulong roleId, RequestOptions options = null)
        {
            Preconditions.NotEqual(guildId, 0, nameof(guildId));
            Preconditions.NotEqual(userId, 0, nameof(userId));
            Preconditions.NotEqual(roleId, 0, nameof(roleId));
            Preconditions.NotEqual(roleId, guildId, nameof(roleId), "The Everyone role cannot be removed from a user.");
            options = RequestOptions.CreateOrClone(options);

            var ids = new BucketIds(guildId: guildId);
            await SendAsync("DELETE", () => $"guilds/{guildId}/members/{userId}/roles/{roleId}", ids, options: options).ConfigureAwait(false);
        }

        //Channel Messages
        public async Task<Message> GetChannelMessageAsync(ulong channelId, ulong messageId, RequestOptions options = null)
        {
            Preconditions.NotEqual(channelId, 0, nameof(channelId));
            Preconditions.NotEqual(messageId, 0, nameof(messageId));
            options = RequestOptions.CreateOrClone(options);

            try
            {
                var ids = new BucketIds(channelId: channelId);
                return await SendAsync<Message>("GET", () => $"channels/{channelId}/messages/{messageId}", ids, options: options).ConfigureAwait(false);
            }
            catch (HttpException ex) when (ex.HttpCode == HttpStatusCode.NotFound) { return null; }
        }
        public async Task<IReadOnlyCollection<Message>> GetChannelMessagesAsync(ulong channelId, GetChannelMessagesParams args, RequestOptions options = null)
        {
            Preconditions.NotEqual(channelId, 0, nameof(channelId));
            Preconditions.NotNull(args, nameof(args));
            Preconditions.AtLeast(args.Limit, 0, nameof(args.Limit));
            Preconditions.AtMost(args.Limit, DiscordConfig.MaxMessagesPerBatch, nameof(args.Limit));
            options = RequestOptions.CreateOrClone(options);

            int limit = args.Limit.GetValueOrDefault(DiscordConfig.MaxMessagesPerBatch);
            ulong? relativeId = args.RelativeMessageId.IsSpecified ? args.RelativeMessageId.Value : (ulong?)null;
            string relativeDir;

            switch (args.RelativeDirection.GetValueOrDefault(Direction.Before))
            {
                case Direction.Before:
                default:
                    relativeDir = "before";
                    break;
                case Direction.After:
                    relativeDir = "after";
                    break;
                case Direction.Around:
                    relativeDir = "around";
                    break;
            }

            var ids = new BucketIds(channelId: channelId);
            Expression<Func<string>> endpoint;
            if (relativeId != null)
                endpoint = () => $"channels/{channelId}/messages?limit={limit}&{relativeDir}={relativeId}";
            else
                endpoint = () => $"channels/{channelId}/messages?limit={limit}";
            return await SendAsync<IReadOnlyCollection<Message>>("GET", endpoint, ids, options: options).ConfigureAwait(false);
        }
        /// <exception cref="ArgumentOutOfRangeException">Message content is too long, length must be less or equal to <see cref="DiscordConfig.MaxMessageSize"/>.</exception>
        public async Task<Message> CreateMessageAsync(ulong channelId, CreateMessageParams args, RequestOptions options = null)
        {
            Preconditions.NotNull(args, nameof(args));
            Preconditions.NotEqual(channelId, 0, nameof(channelId));
            if (!args.Embed.IsSpecified || args.Embed.Value == null)
                Preconditions.NotNullOrEmpty(args.Content, nameof(args.Content));

            if (args.Content?.Length > DiscordConfig.MaxMessageSize)
                throw new ArgumentException(message: $"Message content is too long, length must be less or equal to {DiscordConfig.MaxMessageSize}.", paramName: nameof(args.Content));
            options = RequestOptions.CreateOrClone(options);

            var ids = new BucketIds(channelId: channelId);
            return await SendJsonAsync<Message>("POST", () => $"channels/{channelId}/messages", args, ids, clientBucket: ClientBucketType.SendEdit, options: options).ConfigureAwait(false);
        }
        /// <exception cref="ArgumentOutOfRangeException">Message content is too long, length must be less or equal to <see cref="DiscordConfig.MaxMessageSize"/>.</exception>
        /// <exception cref="InvalidOperationException">This operation may only be called with a <see cref="TokenType.Webhook"/> token.</exception>
        public async Task<Message> CreateWebhookMessageAsync(ulong webhookId, CreateWebhookMessageParams args, RequestOptions options = null)
        {
            if (AuthTokenType != TokenType.Webhook)
                throw new InvalidOperationException($"This operation may only be called with a {nameof(TokenType.Webhook)} token.");

            Preconditions.NotNull(args, nameof(args));
            Preconditions.NotEqual(webhookId, 0, nameof(webhookId));
            if (!args.Embeds.IsSpecified || args.Embeds.Value == null || args.Embeds.Value.Length == 0)
                Preconditions.NotNullOrEmpty(args.Content, nameof(args.Content));

            if (args.Content?.Length > DiscordConfig.MaxMessageSize)
                throw new ArgumentException(message: $"Message content is too long, length must be less or equal to {DiscordConfig.MaxMessageSize}.", paramName: nameof(args.Content));
            options = RequestOptions.CreateOrClone(options);

            var ids = new BucketIds(webhookId: webhookId);
            return await SendJsonAsync<Message>("POST", () => $"webhooks/{webhookId}/{AuthToken}?wait=true", args, ids, clientBucket: ClientBucketType.SendEdit, options: options).ConfigureAwait(false);
        }

        /// <exception cref="ArgumentOutOfRangeException">Message content is too long, length must be less or equal to <see cref="DiscordConfig.MaxMessageSize"/>.</exception>
        /// <exception cref="InvalidOperationException">This operation may only be called with a <see cref="TokenType.Webhook"/> token.</exception>
        public async Task ModifyWebhookMessageAsync(ulong webhookId, ulong messageId, ModifyWebhookMessageParams args, RequestOptions options = null)
        {
            if (AuthTokenType != TokenType.Webhook)
                throw new InvalidOperationException($"This operation may only be called with a {nameof(TokenType.Webhook)} token.");

            Preconditions.NotNull(args, nameof(args));
            Preconditions.NotEqual(webhookId, 0, nameof(webhookId));
            Preconditions.NotEqual(messageId, 0, nameof(messageId));

            if (args.Embeds.IsSpecified)
                Preconditions.AtMost(args.Embeds.Value.Length, 10, nameof(args.Embeds), "A max of 10 Embeds are allowed.");
            if (args.Content.IsSpecified && args.Content.Value.Length > DiscordConfig.MaxMessageSize)
                throw new ArgumentException(message: $"Message content is too long, length must be less or equal to {DiscordConfig.MaxMessageSize}.", paramName: nameof(args.Content));
            options = RequestOptions.CreateOrClone(options);

            var ids = new BucketIds(webhookId: webhookId);
            await SendJsonAsync<Message>("PATCH", () => $"webhooks/{webhookId}/{AuthToken}/messages/{messageId}", args, ids, clientBucket: ClientBucketType.SendEdit, options: options).ConfigureAwait(false);
        }

        /// <exception cref="InvalidOperationException">This operation may only be called with a <see cref="TokenType.Webhook"/> token.</exception>
        public async Task DeleteWebhookMessageAsync(ulong webhookId, ulong messageId, RequestOptions options = null)
        {
            if (AuthTokenType != TokenType.Webhook)
                throw new InvalidOperationException($"This operation may only be called with a {nameof(TokenType.Webhook)} token.");

            Preconditions.NotEqual(webhookId, 0, nameof(webhookId));
            Preconditions.NotEqual(messageId, 0, nameof(messageId));

            options = RequestOptions.CreateOrClone(options);

            var ids = new BucketIds(webhookId: webhookId);
            await SendAsync("DELETE", () => $"webhooks/{webhookId}/{AuthToken}/messages/{messageId}", ids, options: options).ConfigureAwait(false);
        }

        /// <exception cref="ArgumentOutOfRangeException">Message content is too long, length must be less or equal to <see cref="DiscordConfig.MaxMessageSize"/>.</exception>
        public async Task<Message> UploadFileAsync(ulong channelId, UploadFileParams args, RequestOptions options = null)
        {
            Preconditions.NotNull(args, nameof(args));
            Preconditions.NotEqual(channelId, 0, nameof(channelId));
            options = RequestOptions.CreateOrClone(options);

            if (args.Content.GetValueOrDefault(null) == null)
                args.Content = "";
            else if (args.Content.IsSpecified && args.Content.Value?.Length > DiscordConfig.MaxMessageSize)
                throw new ArgumentOutOfRangeException($"Message content is too long, length must be less or equal to {DiscordConfig.MaxMessageSize}.", nameof(args.Content));

            var ids = new BucketIds(channelId: channelId);
            return await SendMultipartAsync<Message>("POST", () => $"channels/{channelId}/messages", args.ToDictionary(), ids, clientBucket: ClientBucketType.SendEdit, options: options).ConfigureAwait(false);
        }

        /// <exception cref="ArgumentOutOfRangeException">Message content is too long, length must be less or equal to <see cref="DiscordConfig.MaxMessageSize"/>.</exception>
        /// <exception cref="InvalidOperationException">This operation may only be called with a <see cref="TokenType.Webhook"/> token.</exception>
        public async Task<Message> UploadWebhookFileAsync(ulong webhookId, UploadWebhookFileParams args, RequestOptions options = null)
        {
            if (AuthTokenType != TokenType.Webhook)
                throw new InvalidOperationException($"This operation may only be called with a {nameof(TokenType.Webhook)} token.");

            Preconditions.NotNull(args, nameof(args));
            Preconditions.NotEqual(webhookId, 0, nameof(webhookId));
            options = RequestOptions.CreateOrClone(options);

            if (args.Content.GetValueOrDefault(null) == null)
                args.Content = "";
            else if (args.Content.IsSpecified)
            {
                if (args.Content.Value == null)
                    args.Content = "";
                if (args.Content.Value?.Length > DiscordConfig.MaxMessageSize)
                    throw new ArgumentOutOfRangeException($"Message content is too long, length must be less or equal to {DiscordConfig.MaxMessageSize}.", nameof(args.Content));
            }

            var ids = new BucketIds(webhookId: webhookId);
            return await SendMultipartAsync<Message>("POST", () => $"webhooks/{webhookId}/{AuthToken}?wait=true", args.ToDictionary(), ids, clientBucket: ClientBucketType.SendEdit, options: options).ConfigureAwait(false);
        }
        public async Task DeleteMessageAsync(ulong channelId, ulong messageId, RequestOptions options = null)
        {
            Preconditions.NotEqual(channelId, 0, nameof(channelId));
            Preconditions.NotEqual(messageId, 0, nameof(messageId));
            options = RequestOptions.CreateOrClone(options);

            var ids = new BucketIds(channelId: channelId);
            await SendAsync("DELETE", () => $"channels/{channelId}/messages/{messageId}", ids, options: options).ConfigureAwait(false);
        }
        public async Task DeleteMessagesAsync(ulong channelId, DeleteMessagesParams args, RequestOptions options = null)
        {
            Preconditions.NotEqual(channelId, 0, nameof(channelId));
            Preconditions.NotNull(args, nameof(args));
            Preconditions.NotNull(args.MessageIds, nameof(args.MessageIds));
            Preconditions.AtMost(args.MessageIds.Length, 100, nameof(args.MessageIds.Length));
            Preconditions.YoungerThanTwoWeeks(args.MessageIds, nameof(args.MessageIds));
            options = RequestOptions.CreateOrClone(options);

            switch (args.MessageIds.Length)
            {
                case 0:
                    return;
                case 1:
                    await DeleteMessageAsync(channelId, args.MessageIds[0]).ConfigureAwait(false);
                    break;
                default:
                    var ids = new BucketIds(channelId: channelId);
                    await SendJsonAsync("POST", () => $"channels/{channelId}/messages/bulk-delete", args, ids, options: options).ConfigureAwait(false);
                    break;
            }
        }
        /// <exception cref="ArgumentOutOfRangeException">Message content is too long, length must be less or equal to <see cref="DiscordConfig.MaxMessageSize"/>.</exception>
        public async Task<Message> ModifyMessageAsync(ulong channelId, ulong messageId, Rest.ModifyMessageParams args, RequestOptions options = null)
        {
            Preconditions.NotEqual(channelId, 0, nameof(channelId));
            Preconditions.NotEqual(messageId, 0, nameof(messageId));
            Preconditions.NotNull(args, nameof(args));
            if (args.Content.IsSpecified && args.Content.Value?.Length > DiscordConfig.MaxMessageSize)
                throw new ArgumentOutOfRangeException($"Message content is too long, length must be less or equal to {DiscordConfig.MaxMessageSize}.", nameof(args.Content));
            options = RequestOptions.CreateOrClone(options);

            var ids = new BucketIds(channelId: channelId);
            return await SendJsonAsync<Message>("PATCH", () => $"channels/{channelId}/messages/{messageId}", args, ids, clientBucket: ClientBucketType.SendEdit, options: options).ConfigureAwait(false);
        }

        public async Task AddReactionAsync(ulong channelId, ulong messageId, string emoji, RequestOptions options = null)
        {
            Preconditions.NotEqual(channelId, 0, nameof(channelId));
            Preconditions.NotEqual(messageId, 0, nameof(messageId));
            Preconditions.NotNullOrWhitespace(emoji, nameof(emoji));

            options = RequestOptions.CreateOrClone(options);
            options.IsReactionBucket = true;

            var ids = new BucketIds(channelId: channelId);

            // @me is non-const to fool the ratelimiter, otherwise it will put add/remove in separate buckets
            var me = "@me";
            await SendAsync("PUT", () => $"channels/{channelId}/messages/{messageId}/reactions/{emoji}/{me}", ids, options: options).ConfigureAwait(false);
        }
        public async Task RemoveReactionAsync(ulong channelId, ulong messageId, ulong userId, string emoji, RequestOptions options = null)
        {
            Preconditions.NotEqual(channelId, 0, nameof(channelId));
            Preconditions.NotEqual(messageId, 0, nameof(messageId));
            Preconditions.NotNullOrWhitespace(emoji, nameof(emoji));

            options = RequestOptions.CreateOrClone(options);
            options.IsReactionBucket = true;

            var ids = new BucketIds(channelId: channelId);

            var user = CurrentUserId.HasValue ? (userId == CurrentUserId.Value ? "@me" : userId.ToString()) : userId.ToString();
            await SendAsync("DELETE", () => $"channels/{channelId}/messages/{messageId}/reactions/{emoji}/{user}", ids, options: options).ConfigureAwait(false);
        }
        public async Task RemoveAllReactionsAsync(ulong channelId, ulong messageId, RequestOptions options = null)
        {
            Preconditions.NotEqual(channelId, 0, nameof(channelId));
            Preconditions.NotEqual(messageId, 0, nameof(messageId));

            options = RequestOptions.CreateOrClone(options);

            var ids = new BucketIds(channelId: channelId);

            await SendAsync("DELETE", () => $"channels/{channelId}/messages/{messageId}/reactions", ids, options: options).ConfigureAwait(false);
        }
        public async Task RemoveAllReactionsForEmoteAsync(ulong channelId, ulong messageId, string emoji, RequestOptions options = null)
        {
            Preconditions.NotEqual(channelId, 0, nameof(channelId));
            Preconditions.NotEqual(messageId, 0, nameof(messageId));
            Preconditions.NotNullOrWhitespace(emoji, nameof(emoji));

            options = RequestOptions.CreateOrClone(options);

            var ids = new BucketIds(channelId: channelId);

            await SendAsync("DELETE", () => $"channels/{channelId}/messages/{messageId}/reactions/{emoji}", ids, options: options).ConfigureAwait(false);
        }
        public async Task<IReadOnlyCollection<User>> GetReactionUsersAsync(ulong channelId, ulong messageId, string emoji, GetReactionUsersParams args, RequestOptions options = null)
        {
            Preconditions.NotEqual(channelId, 0, nameof(channelId));
            Preconditions.NotEqual(messageId, 0, nameof(messageId));
            Preconditions.NotNullOrWhitespace(emoji, nameof(emoji));
            Preconditions.NotNull(args, nameof(args));
            Preconditions.GreaterThan(args.Limit, 0, nameof(args.Limit));
            Preconditions.AtMost(args.Limit, DiscordConfig.MaxUserReactionsPerBatch, nameof(args.Limit));
            Preconditions.GreaterThan(args.AfterUserId, 0, nameof(args.AfterUserId));
            options = RequestOptions.CreateOrClone(options);

            int limit = args.Limit.GetValueOrDefault(DiscordConfig.MaxUserReactionsPerBatch);
            ulong afterUserId = args.AfterUserId.GetValueOrDefault(0);

            var ids = new BucketIds(channelId: channelId);
            Expression<Func<string>> endpoint = () => $"channels/{channelId}/messages/{messageId}/reactions/{emoji}?limit={limit}&after={afterUserId}";
            return await SendAsync<IReadOnlyCollection<User>>("GET", endpoint, ids, options: options).ConfigureAwait(false);
        }
        public async Task AckMessageAsync(ulong channelId, ulong messageId, RequestOptions options = null)
        {
            Preconditions.NotEqual(channelId, 0, nameof(channelId));
            Preconditions.NotEqual(messageId, 0, nameof(messageId));
            options = RequestOptions.CreateOrClone(options);

            var ids = new BucketIds(channelId: channelId);
            await SendAsync("POST", () => $"channels/{channelId}/messages/{messageId}/ack", ids, options: options).ConfigureAwait(false);
        }
        public async Task TriggerTypingIndicatorAsync(ulong channelId, RequestOptions options = null)
        {
            Preconditions.NotEqual(channelId, 0, nameof(channelId));
            options = RequestOptions.CreateOrClone(options);

            var ids = new BucketIds(channelId: channelId);
            await SendAsync("POST", () => $"channels/{channelId}/typing", ids, options: options).ConfigureAwait(false);
        }
        public async Task CrosspostAsync(ulong channelId, ulong messageId, RequestOptions options = null)
        {
            Preconditions.NotEqual(channelId, 0, nameof(channelId));
            Preconditions.NotEqual(messageId, 0, nameof(messageId));
            options = RequestOptions.CreateOrClone(options);

            var ids = new BucketIds(channelId: channelId);
            await SendAsync("POST", () => $"channels/{channelId}/messages/{messageId}/crosspost", ids, options: options).ConfigureAwait(false);
        }

        //Channel Permissions
        public async Task ModifyChannelPermissionsAsync(ulong channelId, ulong targetId, ModifyChannelPermissionsParams args, RequestOptions options = null)
        {
            Preconditions.NotEqual(channelId, 0, nameof(channelId));
            Preconditions.NotEqual(targetId, 0, nameof(targetId));
            Preconditions.NotNull(args, nameof(args));
            options = RequestOptions.CreateOrClone(options);

            var ids = new BucketIds(channelId: channelId);
            await SendJsonAsync("PUT", () => $"channels/{channelId}/permissions/{targetId}", args, ids, options: options).ConfigureAwait(false);
        }
        public async Task DeleteChannelPermissionAsync(ulong channelId, ulong targetId, RequestOptions options = null)
        {
            Preconditions.NotEqual(channelId, 0, nameof(channelId));
            Preconditions.NotEqual(targetId, 0, nameof(targetId));
            options = RequestOptions.CreateOrClone(options);

            var ids = new BucketIds(channelId: channelId);
            await SendAsync("DELETE", () => $"channels/{channelId}/permissions/{targetId}", ids, options: options).ConfigureAwait(false);
        }

        //Channel Pins
        public async Task AddPinAsync(ulong channelId, ulong messageId, RequestOptions options = null)
        {
            Preconditions.GreaterThan(channelId, 0, nameof(channelId));
            Preconditions.GreaterThan(messageId, 0, nameof(messageId));
            options = RequestOptions.CreateOrClone(options);

            var ids = new BucketIds(channelId: channelId);
            await SendAsync("PUT", () => $"channels/{channelId}/pins/{messageId}", ids, options: options).ConfigureAwait(false);

        }
        public async Task RemovePinAsync(ulong channelId, ulong messageId, RequestOptions options = null)
        {
            Preconditions.NotEqual(channelId, 0, nameof(channelId));
            Preconditions.NotEqual(messageId, 0, nameof(messageId));
            options = RequestOptions.CreateOrClone(options);

            var ids = new BucketIds(channelId: channelId);
            await SendAsync("DELETE", () => $"channels/{channelId}/pins/{messageId}", ids, options: options).ConfigureAwait(false);
        }
        public async Task<IReadOnlyCollection<Message>> GetPinsAsync(ulong channelId, RequestOptions options = null)
        {
            Preconditions.NotEqual(channelId, 0, nameof(channelId));
            options = RequestOptions.CreateOrClone(options);

            var ids = new BucketIds(channelId: channelId);
            return await SendAsync<IReadOnlyCollection<Message>>("GET", () => $"channels/{channelId}/pins", ids, options: options).ConfigureAwait(false);
        }

        //Channel Recipients
        public async Task AddGroupRecipientAsync(ulong channelId, ulong userId, RequestOptions options = null)
        {
            Preconditions.GreaterThan(channelId, 0, nameof(channelId));
            Preconditions.GreaterThan(userId, 0, nameof(userId));
            options = RequestOptions.CreateOrClone(options);

            var ids = new BucketIds(channelId: channelId);
            await SendAsync("PUT", () => $"channels/{channelId}/recipients/{userId}", ids, options: options).ConfigureAwait(false);

        }
        public async Task RemoveGroupRecipientAsync(ulong channelId, ulong userId, RequestOptions options = null)
        {
            Preconditions.NotEqual(channelId, 0, nameof(channelId));
            Preconditions.NotEqual(userId, 0, nameof(userId));
            options = RequestOptions.CreateOrClone(options);

            var ids = new BucketIds(channelId: channelId);
            await SendAsync("DELETE", () => $"channels/{channelId}/recipients/{userId}", ids, options: options).ConfigureAwait(false);
        }

        //Interactions
        public async Task<ApplicationCommand[]> GetGlobalApplicationCommandsAsync(RequestOptions options = null)
        {
            options = RequestOptions.CreateOrClone(options);

            return await SendAsync<ApplicationCommand[]>("GET", () => $"applications/{this.CurrentUserId}/commands", new BucketIds(), options: options).ConfigureAwait(false);
        }


        public async Task<ApplicationCommand> CreateGlobalApplicationCommandAsync(CreateApplicationCommandParams command, RequestOptions options = null)
        {
            Preconditions.NotNull(command, nameof(command));
            Preconditions.AtMost(command.Name.Length, 32, nameof(command.Name));
            Preconditions.AtLeast(command.Name.Length, 3, nameof(command.Name));
            Preconditions.AtMost(command.Description.Length, 100, nameof(command.Description));
            Preconditions.AtLeast(command.Description.Length, 1, nameof(command.Description));

            options = RequestOptions.CreateOrClone(options);

            try
            {
                return await SendJsonAsync<ApplicationCommand>("POST", () => $"applications/{this.CurrentUserId}/commands", command, new BucketIds(), options: options).ConfigureAwait(false);
            }
            catch (HttpException x)
            {
                if (x.HttpCode == HttpStatusCode.BadRequest)
                {
                    var json = (x.Request as JsonRestRequest).Json;
                    throw new ApplicationCommandException(json, x);
                }

                // Re-throw the http exception
                throw;
            }
        }
        public async Task<ApplicationCommand> ModifyGlobalApplicationCommandAsync(ModifyApplicationCommandParams command, ulong commandId, RequestOptions options = null)
        {
            Preconditions.NotNull(command, nameof(command));

            if (command.Name.IsSpecified)
            {
                Preconditions.AtMost(command.Name.Value.Length, 32, nameof(command.Name));
                Preconditions.AtLeast(command.Name.Value.Length, 3, nameof(command.Name));
            }
            if (command.Description.IsSpecified)
            {
                Preconditions.AtMost(command.Description.Value.Length, 100, nameof(command.Description));
                Preconditions.AtLeast(command.Description.Value.Length, 1, nameof(command.Description));
            }

            options = RequestOptions.CreateOrClone(options);

            try
            {
                return await SendJsonAsync<ApplicationCommand>("PATCH", () => $"applications/{this.CurrentUserId}/commands/{commandId}", command, new BucketIds(), options: options).ConfigureAwait(false);
            }
            catch (HttpException x)
            {
                if (x.HttpCode == HttpStatusCode.BadRequest)
                {
                    var json = (x.Request as JsonRestRequest).Json;
                    throw new ApplicationCommandException(json, x);
                }

                // Re-throw the http exception
                throw;
            }
        }
        public async Task DeleteGlobalApplicationCommandAsync(ulong commandId, RequestOptions options = null)
        {
            options = RequestOptions.CreateOrClone(options);

            await SendAsync("DELETE", () => $"applications/{this.CurrentUserId}/commands/{commandId}", new BucketIds(), options: options).ConfigureAwait(false);
        }

        public async Task<ApplicationCommand[]> GetGuildApplicationCommandAsync(ulong guildId, RequestOptions options = null)
        {
            options = RequestOptions.CreateOrClone(options);

            var bucket = new BucketIds(guildId: guildId);

            return await SendAsync<ApplicationCommand[]>("GET", () => $"applications/{this.CurrentUserId}/guilds/{guildId}/commands", bucket, options: options).ConfigureAwait(false);
        }
        public async Task<ApplicationCommand> CreateGuildApplicationCommandAsync(CreateApplicationCommandParams command, ulong guildId, RequestOptions options = null)
        {
            Preconditions.NotNull(command, nameof(command));
            Preconditions.AtMost(command.Name.Length, 32, nameof(command.Name));
            Preconditions.AtLeast(command.Name.Length, 3, nameof(command.Name));
            Preconditions.AtMost(command.Description.Length, 100, nameof(command.Description));
            Preconditions.AtLeast(command.Description.Length, 1, nameof(command.Description));

            options = RequestOptions.CreateOrClone(options);

            var bucket = new BucketIds(guildId: guildId);

            try
            {
                return await SendJsonAsync<ApplicationCommand>("POST", () => $"applications/{this.CurrentUserId}/guilds/{guildId}/commands", command, bucket, options: options).ConfigureAwait(false);
            }
            catch (HttpException x)
            {
                if (x.HttpCode == HttpStatusCode.BadRequest)
                {
                    var json = (x.Request as JsonRestRequest).Json;
                    throw new ApplicationCommandException(json, x);
                }

                // Re-throw the http exception
                throw;
            }
        }
        public async Task<ApplicationCommand> ModifyGuildApplicationCommandAsync(ModifyApplicationCommandParams command, ulong guildId, ulong commandId, RequestOptions options = null)
        {
            Preconditions.NotNull(command, nameof(command));

            if (command.Name.IsSpecified)
            {
                Preconditions.AtMost(command.Name.Value.Length, 32, nameof(command.Name));
                Preconditions.AtLeast(command.Name.Value.Length, 3, nameof(command.Name));
            }
            if (command.Description.IsSpecified)
            {
                Preconditions.AtMost(command.Description.Value.Length, 100, nameof(command.Description));
                Preconditions.AtLeast(command.Description.Value.Length, 1, nameof(command.Description));
            }

            options = RequestOptions.CreateOrClone(options);

            var bucket = new BucketIds(guildId: guildId);

            try
            {
                return await SendJsonAsync<ApplicationCommand>("PATCH", () => $"applications/{this.CurrentUserId}/guilds/{guildId}/commands/{commandId}", command, bucket, options: options).ConfigureAwait(false);
            }
            catch (HttpException x)
            {
                if (x.HttpCode == HttpStatusCode.BadRequest)
                {
                    var json = (x.Request as JsonRestRequest).Json;
                    throw new ApplicationCommandException(json, x);
                }

                // Re-throw the http exception
                throw;
            }
        }
        public async Task DeleteGuildApplicationCommandAsync(ulong guildId, ulong commandId, RequestOptions options = null)
        {
            options = RequestOptions.CreateOrClone(options);

            var bucket = new BucketIds(guildId: guildId);

            await SendAsync<ApplicationCommand>("DELETE", () => $"applications/{this.CurrentUserId}/guilds/{guildId}/commands/{commandId}", bucket, options: options).ConfigureAwait(false);
        }

        //Interaction Responses
        public async Task CreateInteractionResponse(InteractionResponse response, ulong interactionId, string interactionToken, RequestOptions options = null)
        {
            if(response.Data.IsSpecified && response.Data.Value.Content.IsSpecified)
                Preconditions.AtMost(response.Data.Value.Content.Value?.Length ?? 0, 2000, nameof(response.Data.Value.Content));

            options = RequestOptions.CreateOrClone(options);

            await SendJsonAsync("POST", () => $"interactions/{interactionId}/{interactionToken}/callback", response, new BucketIds(), options: options);
        }
        public async Task<Message> GetInteractionResponse(string interactionToken, RequestOptions options = null)
        {
            Preconditions.NotNullOrEmpty(interactionToken, nameof(interactionToken));

            options = RequestOptions.CreateOrClone(options);

            return await SendAsync<Message>("GET", () => $"webhooks/{this.CurrentUserId}/{interactionToken}/messages/@original", new BucketIds(), options: options).ConfigureAwait(false);
        }
        public async Task ModifyInteractionResponse(ModifyInteractionResponseParams args, string interactionToken, RequestOptions options = null)
        {
            options = RequestOptions.CreateOrClone(options);

            await SendJsonAsync("POST", () => $"webhooks/{this.CurrentUserId}/{interactionToken}/messages/@original", args, new BucketIds(), options: options);
        }
        public async Task DeleteInteractionResponse(string interactionToken, RequestOptions options = null)
        {
            options = RequestOptions.CreateOrClone(options);

            await SendAsync("DELETE", () => $"webhooks/{this.CurrentUserId}/{interactionToken}/messages/@original", new BucketIds(), options: options);
        }

        public async Task<Message> CreateInteractionFollowupMessage(CreateWebhookMessageParams args, string token, RequestOptions options = null)
        {
            if (!args.Embeds.IsSpecified || args.Embeds.Value == null || args.Embeds.Value.Length == 0)
                Preconditions.NotNullOrEmpty(args.Content, nameof(args.Content));

            if (args.Content?.Length > DiscordConfig.MaxMessageSize)
                throw new ArgumentException(message: $"Message content is too long, length must be less or equal to {DiscordConfig.MaxMessageSize}.", paramName: nameof(args.Content));

            options = RequestOptions.CreateOrClone(options);

            return await SendJsonAsync<Message>("POST", () => $"webhooks/{CurrentUserId}/{token}?wait=true", args, new BucketIds(), options: options).ConfigureAwait(false);
        }

        public async Task<Message> ModifyInteractionFollowupMessage(ModifyInteractionResponseParams args, ulong id, string token, RequestOptions options = null)
        {
            Preconditions.NotNull(args, nameof(args));
            Preconditions.NotEqual(id, 0, nameof(id));

            if(args.Content.IsSpecified)
                if (args.Content.Value.Length > DiscordConfig.MaxMessageSize)
                    throw new ArgumentException(message: $"Message content is too long, length must be less or equal to {DiscordConfig.MaxMessageSize}.", paramName: nameof(args.Content));

            options = RequestOptions.CreateOrClone(options);

            return await SendJsonAsync<Message>("PATCH", () => $"webhooks/{CurrentUserId}/{token}/messages/{id}", args, new BucketIds(), options: options).ConfigureAwait(false);
        }

        public async Task DeleteInteractionFollowupMessage(ulong id, string token, RequestOptions options = null)
        {
            Preconditions.NotEqual(id, 0, nameof(id));

            options = RequestOptions.CreateOrClone(options);

            await SendAsync("DELETE", () => $"webhooks/{CurrentUserId}/{token}/messages/{id}", new BucketIds(), options: options).ConfigureAwait(false);
        }

        // Application Command permissions
        public async Task<GuildApplicationCommandPermission[]> GetGuildApplicationCommandPermissions(ulong guildId, RequestOptions options = null)
        {
            Preconditions.NotEqual(guildId, 0, nameof(guildId));

            options = RequestOptions.CreateOrClone(options);

            return await SendAsync<GuildApplicationCommandPermission[]>("GET", () => $"/applications/{this.CurrentUserId}/guilds/{guildId}/commands/permissions", new BucketIds(), options: options).ConfigureAwait(false);
        }

        public async Task<GuildApplicationCommandPermission> GetGuildApplicationCommandPermission(ulong guildId, ulong commandId, RequestOptions options = null)
        {
            Preconditions.NotEqual(guildId, 0, nameof(guildId));
            Preconditions.NotEqual(commandId, 0, nameof(commandId));

            options = RequestOptions.CreateOrClone(options);

            return await SendAsync<GuildApplicationCommandPermission>("GET", () => $"/applications/{this.CurrentUserId}/guilds/{guildId}/commands/{commandId}/permissions", new BucketIds(), options: options).ConfigureAwait(false);
        }

        public async Task ModifyApplicationCommandPermissions(ApplicationCommandPermissions[] permissions, ulong guildId, ulong commandId, RequestOptions options = null)
        {
            Preconditions.NotEqual(guildId, 0, nameof(guildId));
            Preconditions.NotEqual(commandId, 0, nameof(commandId));

            options = RequestOptions.CreateOrClone(options);

            await SendJsonAsync("PUT", () => $"/applications/{this.CurrentUserId}/guilds/{guildId}/commands/{commandId}/permissions", permissions, new BucketIds(), options: options).ConfigureAwait(false);
        }

        public async Task BatchModifyApplicationCommandPermissions(ModifyGuildApplicationCommandPermissions[] permissions, ulong guildId, RequestOptions options = null)
        {
            Preconditions.NotEqual(guildId, 0, nameof(guildId));
            Preconditions.NotNull(permissions, nameof(permissions));

            options = RequestOptions.CreateOrClone(options);

            await SendJsonAsync("PUT", () => $"/applications/{this.CurrentUserId}/guilds/{guildId}/commands/premissions", permissions, new BucketIds(), options: options).ConfigureAwait(false);
        }

        public async Task BulkOverrideGuildApplicationCommand(API.ApplicationCommand[] commands, ulong guildId, RequestOptions options = null)
        {
            Preconditions.NotEqual(guildId, 0, nameof(guildId));
            Preconditions.NotNull(commands, nameof(commands));

            options = RequestOptions.CreateOrClone(options);

            await SendJsonAsync("PUT", () => $"/applications/{this.CurrentUserId}/guilds/{guildId}/commands", commands, new BucketIds(), options: options).ConfigureAwait(false);
        }

        //Guilds
        public async Task<Guild> GetGuildAsync(ulong guildId, bool withCounts, RequestOptions options = null)
        {
            Preconditions.NotEqual(guildId, 0, nameof(guildId));
            options = RequestOptions.CreateOrClone(options);

            try
            {
                var ids = new BucketIds(guildId: guildId);
                return await SendAsync<Guild>("GET", () => $"guilds/{guildId}?with_counts={(withCounts ? "true" : "false")}", ids, options: options).ConfigureAwait(false);
            }
            catch (HttpException ex) when (ex.HttpCode == HttpStatusCode.NotFound) { return null; }
        }
        public async Task<Guild> CreateGuildAsync(CreateGuildParams args, RequestOptions options = null)
        {
            Preconditions.NotNull(args, nameof(args));
            Preconditions.NotNullOrWhitespace(args.Name, nameof(args.Name));
            Preconditions.NotNullOrWhitespace(args.RegionId, nameof(args.RegionId));
            options = RequestOptions.CreateOrClone(options);

            return await SendJsonAsync<Guild>("POST", () => "guilds", args, new BucketIds(), options: options).ConfigureAwait(false);
        }
        public async Task<Guild> DeleteGuildAsync(ulong guildId, RequestOptions options = null)
        {
            Preconditions.NotEqual(guildId, 0, nameof(guildId));
            options = RequestOptions.CreateOrClone(options);

            var ids = new BucketIds(guildId: guildId);
            return await SendAsync<Guild>("DELETE", () => $"guilds/{guildId}", ids, options: options).ConfigureAwait(false);
        }
        public async Task<Guild> LeaveGuildAsync(ulong guildId, RequestOptions options = null)
        {
            Preconditions.NotEqual(guildId, 0, nameof(guildId));
            options = RequestOptions.CreateOrClone(options);

            var ids = new BucketIds(guildId: guildId);
            return await SendAsync<Guild>("DELETE", () => $"users/@me/guilds/{guildId}", ids, options: options).ConfigureAwait(false);
        }
        public async Task<Guild> ModifyGuildAsync(ulong guildId, Rest.ModifyGuildParams args, RequestOptions options = null)
        {
            Preconditions.NotEqual(guildId, 0, nameof(guildId));
            Preconditions.NotNull(args, nameof(args));
            Preconditions.NotEqual(args.AfkChannelId, 0, nameof(args.AfkChannelId));
            Preconditions.AtLeast(args.AfkTimeout, 0, nameof(args.AfkTimeout));
            Preconditions.NotNullOrEmpty(args.Name, nameof(args.Name));
            Preconditions.GreaterThan(args.OwnerId, 0, nameof(args.OwnerId));
            Preconditions.NotNull(args.RegionId, nameof(args.RegionId));
            options = RequestOptions.CreateOrClone(options);

            var ids = new BucketIds(guildId: guildId);
            return await SendJsonAsync<Guild>("PATCH", () => $"guilds/{guildId}", args, ids, options: options).ConfigureAwait(false);
        }
        public async Task<GetGuildPruneCountResponse> BeginGuildPruneAsync(ulong guildId, GuildPruneParams args, RequestOptions options = null)
        {
            Preconditions.NotEqual(guildId, 0, nameof(guildId));
            Preconditions.NotNull(args, nameof(args));
            Preconditions.AtLeast(args.Days, 1, nameof(args.Days));
            options = RequestOptions.CreateOrClone(options);

            var ids = new BucketIds(guildId: guildId);
            return await SendJsonAsync<GetGuildPruneCountResponse>("POST", () => $"guilds/{guildId}/prune", args, ids, options: options).ConfigureAwait(false);
        }
        public async Task<GetGuildPruneCountResponse> GetGuildPruneCountAsync(ulong guildId, GuildPruneParams args, RequestOptions options = null)
        {
            Preconditions.NotEqual(guildId, 0, nameof(guildId));
            Preconditions.NotNull(args, nameof(args));
            Preconditions.AtLeast(args.Days, 1, nameof(args.Days));
            string endpointRoleIds = args.IncludeRoleIds?.Length > 0 ? $"&include_roles={string.Join(",", args.IncludeRoleIds)}" : "";
            options = RequestOptions.CreateOrClone(options);

            var ids = new BucketIds(guildId: guildId);
            return await SendAsync<GetGuildPruneCountResponse>("GET", () => $"guilds/{guildId}/prune?days={args.Days}{endpointRoleIds}", ids, options: options).ConfigureAwait(false);
        }

        //Guild Bans
        public async Task<IReadOnlyCollection<Ban>> GetGuildBansAsync(ulong guildId, RequestOptions options = null)
        {
            Preconditions.NotEqual(guildId, 0, nameof(guildId));
            options = RequestOptions.CreateOrClone(options);

            var ids = new BucketIds(guildId: guildId);
            return await SendAsync<IReadOnlyCollection<Ban>>("GET", () => $"guilds/{guildId}/bans", ids, options: options).ConfigureAwait(false);
        }
        public async Task<Ban> GetGuildBanAsync(ulong guildId, ulong userId, RequestOptions options)
        {
            Preconditions.NotEqual(userId, 0, nameof(userId));
            Preconditions.NotEqual(guildId, 0, nameof(guildId));
            options = RequestOptions.CreateOrClone(options);

            try
            {
                var ids = new BucketIds(guildId: guildId);
                return await SendAsync<Ban>("GET", () => $"guilds/{guildId}/bans/{userId}", ids, options: options).ConfigureAwait(false);
            }
            catch (HttpException ex) when (ex.HttpCode == HttpStatusCode.NotFound) { return null; }
        }
        /// <exception cref="ArgumentException">
        /// <paramref name="guildId"/> and <paramref name="userId"/> must not be equal to zero.
        /// -and-
        /// <paramref name="args.DeleteMessageDays"/> must be between 0 to 7.
        /// </exception>
        /// <exception cref="ArgumentNullException"><paramref name="args"/> must not be <see langword="null"/>.</exception>
        public async Task CreateGuildBanAsync(ulong guildId, ulong userId, CreateGuildBanParams args, RequestOptions options = null)
        {
            Preconditions.NotEqual(guildId, 0, nameof(guildId));
            Preconditions.NotEqual(userId, 0, nameof(userId));
            Preconditions.NotNull(args, nameof(args));
            Preconditions.AtLeast(args.DeleteMessageDays, 0, nameof(args.DeleteMessageDays), "Prune length must be within [0, 7]");
            Preconditions.AtMost(args.DeleteMessageDays, 7, nameof(args.DeleteMessageDays), "Prune length must be within [0, 7]");
            options = RequestOptions.CreateOrClone(options);

            var ids = new BucketIds(guildId: guildId);
            string reason = string.IsNullOrWhiteSpace(args.Reason) ? "" : $"&reason={Uri.EscapeDataString(args.Reason)}";
            await SendAsync("PUT", () => $"guilds/{guildId}/bans/{userId}?delete_message_days={args.DeleteMessageDays}{reason}", ids, options: options).ConfigureAwait(false);
        }
        /// <exception cref="ArgumentException"><paramref name="guildId"/> and <paramref name="userId"/> must not be equal to zero.</exception>
        public async Task RemoveGuildBanAsync(ulong guildId, ulong userId, RequestOptions options = null)
        {
            Preconditions.NotEqual(guildId, 0, nameof(guildId));
            Preconditions.NotEqual(userId, 0, nameof(userId));
            options = RequestOptions.CreateOrClone(options);

            var ids = new BucketIds(guildId: guildId);
            await SendAsync("DELETE", () => $"guilds/{guildId}/bans/{userId}", ids, options: options).ConfigureAwait(false);
        }

        //Guild Widget
        /// <exception cref="ArgumentException"><paramref name="guildId"/> must not be equal to zero.</exception>
        public async Task<GuildWidget> GetGuildWidgetAsync(ulong guildId, RequestOptions options = null)
        {
            Preconditions.NotEqual(guildId, 0, nameof(guildId));
            options = RequestOptions.CreateOrClone(options);

            try
            {
                var ids = new BucketIds(guildId: guildId);
                return await SendAsync<GuildWidget>("GET", () => $"guilds/{guildId}/widget", ids, options: options).ConfigureAwait(false);
            }
            catch (HttpException ex) when (ex.HttpCode == HttpStatusCode.NotFound) { return null; }
        }
        /// <exception cref="ArgumentException"><paramref name="guildId"/> must not be equal to zero.</exception>
        /// <exception cref="ArgumentNullException"><paramref name="args"/> must not be <see langword="null"/>.</exception>
        public async Task<GuildWidget> ModifyGuildWidgetAsync(ulong guildId, Rest.ModifyGuildWidgetParams args, RequestOptions options = null)
        {
            Preconditions.NotNull(args, nameof(args));
            Preconditions.NotEqual(guildId, 0, nameof(guildId));
            options = RequestOptions.CreateOrClone(options);

            var ids = new BucketIds(guildId: guildId);
            return await SendJsonAsync<GuildWidget>("PATCH", () => $"guilds/{guildId}/widget", args, ids, options: options).ConfigureAwait(false);
        }

        //Guild Integrations
        /// <exception cref="ArgumentException"><paramref name="guildId"/> must not be equal to zero.</exception>
        public async Task<IReadOnlyCollection<Integration>> GetGuildIntegrationsAsync(ulong guildId, RequestOptions options = null)
        {
            Preconditions.NotEqual(guildId, 0, nameof(guildId));
            options = RequestOptions.CreateOrClone(options);

            var ids = new BucketIds(guildId: guildId);
            return await SendAsync<IReadOnlyCollection<Integration>>("GET", () => $"guilds/{guildId}/integrations", ids, options: options).ConfigureAwait(false);
        }
        /// <exception cref="ArgumentException"><paramref name="guildId"/> and <paramref name="args.Id"/> must not be equal to zero.</exception>
        /// <exception cref="ArgumentNullException"><paramref name="args"/> must not be <see langword="null"/>.</exception>
        public async Task<Integration> CreateGuildIntegrationAsync(ulong guildId, CreateGuildIntegrationParams args, RequestOptions options = null)
        {
            Preconditions.NotEqual(guildId, 0, nameof(guildId));
            Preconditions.NotNull(args, nameof(args));
            Preconditions.NotEqual(args.Id, 0, nameof(args.Id));
            options = RequestOptions.CreateOrClone(options);

            var ids = new BucketIds(guildId: guildId);
            return await SendAsync<Integration>("POST", () => $"guilds/{guildId}/integrations", ids, options: options).ConfigureAwait(false);
        }
        public async Task<Integration> DeleteGuildIntegrationAsync(ulong guildId, ulong integrationId, RequestOptions options = null)
        {
            Preconditions.NotEqual(guildId, 0, nameof(guildId));
            Preconditions.NotEqual(integrationId, 0, nameof(integrationId));
            options = RequestOptions.CreateOrClone(options);

            var ids = new BucketIds(guildId: guildId);
            return await SendAsync<Integration>("DELETE", () => $"guilds/{guildId}/integrations/{integrationId}", ids, options: options).ConfigureAwait(false);
        }
        public async Task<Integration> ModifyGuildIntegrationAsync(ulong guildId, ulong integrationId, Rest.ModifyGuildIntegrationParams args, RequestOptions options = null)
        {
            Preconditions.NotEqual(guildId, 0, nameof(guildId));
            Preconditions.NotEqual(integrationId, 0, nameof(integrationId));
            Preconditions.NotNull(args, nameof(args));
            Preconditions.AtLeast(args.ExpireBehavior, 0, nameof(args.ExpireBehavior));
            Preconditions.AtLeast(args.ExpireGracePeriod, 0, nameof(args.ExpireGracePeriod));
            options = RequestOptions.CreateOrClone(options);

            var ids = new BucketIds(guildId: guildId);
            return await SendJsonAsync<Integration>("PATCH", () => $"guilds/{guildId}/integrations/{integrationId}", args, ids, options: options).ConfigureAwait(false);
        }
        public async Task<Integration> SyncGuildIntegrationAsync(ulong guildId, ulong integrationId, RequestOptions options = null)
        {
            Preconditions.NotEqual(guildId, 0, nameof(guildId));
            Preconditions.NotEqual(integrationId, 0, nameof(integrationId));
            options = RequestOptions.CreateOrClone(options);

            var ids = new BucketIds(guildId: guildId);
            return await SendAsync<Integration>("POST", () => $"guilds/{guildId}/integrations/{integrationId}/sync", ids, options: options).ConfigureAwait(false);
        }

        //Guild Invites
        /// <exception cref="ArgumentException"><paramref name="inviteId"/> cannot be blank.</exception>
        /// <exception cref="ArgumentNullException"><paramref name="inviteId"/> must not be <see langword="null"/>.</exception>
        public async Task<InviteMetadata> GetInviteAsync(string inviteId, RequestOptions options = null)
        {
            Preconditions.NotNullOrEmpty(inviteId, nameof(inviteId));
            options = RequestOptions.CreateOrClone(options);

            //Remove trailing slash
            if (inviteId[inviteId.Length - 1] == '/')
                inviteId = inviteId.Substring(0, inviteId.Length - 1);
            //Remove leading URL
            int index = inviteId.LastIndexOf('/');
            if (index >= 0)
                inviteId = inviteId.Substring(index + 1);

            try
            {
                return await SendAsync<InviteMetadata>("GET", () => $"invites/{inviteId}?with_counts=true", new BucketIds(), options: options).ConfigureAwait(false);
            }
            catch (HttpException ex) when (ex.HttpCode == HttpStatusCode.NotFound) { return null; }
        }
        /// <exception cref="ArgumentException"><paramref name="guildId"/> may not be equal to zero.</exception>
        public async Task<InviteVanity> GetVanityInviteAsync(ulong guildId, RequestOptions options = null)
        {
            Preconditions.NotEqual(guildId, 0, nameof(guildId));
            options = RequestOptions.CreateOrClone(options);

            var ids = new BucketIds(guildId: guildId);
            return await SendAsync<InviteVanity>("GET", () => $"guilds/{guildId}/vanity-url", ids, options: options).ConfigureAwait(false);
        }
        /// <exception cref="ArgumentException"><paramref name="guildId"/> may not be equal to zero.</exception>
        public async Task<IReadOnlyCollection<InviteMetadata>> GetGuildInvitesAsync(ulong guildId, RequestOptions options = null)
        {
            Preconditions.NotEqual(guildId, 0, nameof(guildId));
            options = RequestOptions.CreateOrClone(options);

            var ids = new BucketIds(guildId: guildId);
            return await SendAsync<IReadOnlyCollection<InviteMetadata>>("GET", () => $"guilds/{guildId}/invites", ids, options: options).ConfigureAwait(false);
        }
        /// <exception cref="ArgumentException"><paramref name="channelId"/> may not be equal to zero.</exception>
        public async Task<IReadOnlyCollection<InviteMetadata>> GetChannelInvitesAsync(ulong channelId, RequestOptions options = null)
        {
            Preconditions.NotEqual(channelId, 0, nameof(channelId));
            options = RequestOptions.CreateOrClone(options);

            var ids = new BucketIds(channelId: channelId);
            return await SendAsync<IReadOnlyCollection<InviteMetadata>>("GET", () => $"channels/{channelId}/invites", ids, options: options).ConfigureAwait(false);
        }
        /// <exception cref="ArgumentException">
        /// <paramref name="channelId"/> may not be equal to zero.
        /// -and-
        /// <paramref name="args.MaxAge"/> and <paramref name="args.MaxUses"/> must be greater than zero.
        /// -and-
        /// <paramref name="args.MaxAge"/> must be lesser than 86400.
        /// </exception>
        /// <exception cref="ArgumentNullException"><paramref name="args"/> must not be <see langword="null"/>.</exception>
        public async Task<InviteMetadata> CreateChannelInviteAsync(ulong channelId, CreateChannelInviteParams args, RequestOptions options = null)
        {
            Preconditions.NotEqual(channelId, 0, nameof(channelId));
            Preconditions.NotNull(args, nameof(args));
            Preconditions.AtLeast(args.MaxAge, 0, nameof(args.MaxAge));
            Preconditions.AtLeast(args.MaxUses, 0, nameof(args.MaxUses));
            Preconditions.AtMost(args.MaxAge, 86400, nameof(args.MaxAge),
                "The maximum age of an invite must be less than or equal to a day (86400 seconds).");
            options = RequestOptions.CreateOrClone(options);

            var ids = new BucketIds(channelId: channelId);
            return await SendJsonAsync<InviteMetadata>("POST", () => $"channels/{channelId}/invites", args, ids, options: options).ConfigureAwait(false);
        }
        public async Task<Invite> DeleteInviteAsync(string inviteId, RequestOptions options = null)
        {
            Preconditions.NotNullOrEmpty(inviteId, nameof(inviteId));
            options = RequestOptions.CreateOrClone(options);

            return await SendAsync<Invite>("DELETE", () => $"invites/{inviteId}", new BucketIds(), options: options).ConfigureAwait(false);
        }

        //Guild Members
        public async Task<GuildMember> AddGuildMemberAsync(ulong guildId, ulong userId, AddGuildMemberParams args, RequestOptions options = null)
        {
            Preconditions.NotEqual(guildId, 0, nameof(guildId));
            Preconditions.NotEqual(userId, 0, nameof(userId));
            Preconditions.NotNull(args, nameof(args));
            Preconditions.NotNullOrWhitespace(args.AccessToken, nameof(args.AccessToken));

            if (args.RoleIds.IsSpecified)
            {
                foreach (var roleId in args.RoleIds.Value)
                    Preconditions.NotEqual(roleId, 0, nameof(roleId));
            }

            options = RequestOptions.CreateOrClone(options);

            var ids = new BucketIds(guildId: guildId);

            return await SendJsonAsync<GuildMember>("PUT", () => $"guilds/{guildId}/members/{userId}", args, ids, options: options);
        }
        public async Task<GuildMember> GetGuildMemberAsync(ulong guildId, ulong userId, RequestOptions options = null)
        {
            Preconditions.NotEqual(guildId, 0, nameof(guildId));
            Preconditions.NotEqual(userId, 0, nameof(userId));
            options = RequestOptions.CreateOrClone(options);

            try
            {
                var ids = new BucketIds(guildId: guildId);
                return await SendAsync<GuildMember>("GET", () => $"guilds/{guildId}/members/{userId}", ids, options: options).ConfigureAwait(false);
            }
            catch (HttpException ex) when (ex.HttpCode == HttpStatusCode.NotFound) { return null; }
        }
        public async Task<IReadOnlyCollection<GuildMember>> GetGuildMembersAsync(ulong guildId, GetGuildMembersParams args, RequestOptions options = null)
        {
            Preconditions.NotEqual(guildId, 0, nameof(guildId));
            Preconditions.NotNull(args, nameof(args));
            Preconditions.GreaterThan(args.Limit, 0, nameof(args.Limit));
            Preconditions.AtMost(args.Limit, DiscordConfig.MaxUsersPerBatch, nameof(args.Limit));
            Preconditions.GreaterThan(args.AfterUserId, 0, nameof(args.AfterUserId));
            options = RequestOptions.CreateOrClone(options);

            int limit = args.Limit.GetValueOrDefault(int.MaxValue);
            ulong afterUserId = args.AfterUserId.GetValueOrDefault(0);

            var ids = new BucketIds(guildId: guildId);
            Expression<Func<string>> endpoint = () => $"guilds/{guildId}/members?limit={limit}&after={afterUserId}";
            return await SendAsync<IReadOnlyCollection<GuildMember>>("GET", endpoint, ids, options: options).ConfigureAwait(false);
        }
        public async Task RemoveGuildMemberAsync(ulong guildId, ulong userId, string reason, RequestOptions options = null)
        {
            Preconditions.NotEqual(guildId, 0, nameof(guildId));
            Preconditions.NotEqual(userId, 0, nameof(userId));
            options = RequestOptions.CreateOrClone(options);

            var ids = new BucketIds(guildId: guildId);
            reason = string.IsNullOrWhiteSpace(reason) ? "" : $"?reason={Uri.EscapeDataString(reason)}";
            await SendAsync("DELETE", () => $"guilds/{guildId}/members/{userId}{reason}", ids, options: options).ConfigureAwait(false);
        }
        public async Task ModifyGuildMemberAsync(ulong guildId, ulong userId, Rest.ModifyGuildMemberParams args, RequestOptions options = null)
        {
            Preconditions.NotEqual(guildId, 0, nameof(guildId));
            Preconditions.NotEqual(userId, 0, nameof(userId));
            Preconditions.NotNull(args, nameof(args));
            options = RequestOptions.CreateOrClone(options);

            bool isCurrentUser = userId == CurrentUserId;

            if (args.RoleIds.IsSpecified)
                Preconditions.NotEveryoneRole(args.RoleIds.Value, guildId, nameof(args.RoleIds));
            if (isCurrentUser && args.Nickname.IsSpecified)
            {
                var nickArgs = new Rest.ModifyCurrentUserNickParams(args.Nickname.Value ?? "");
                await ModifyMyNickAsync(guildId, nickArgs).ConfigureAwait(false);
                args.Nickname = Optional.Create<string>(); //Remove
            }
            if (!isCurrentUser || args.Deaf.IsSpecified || args.Mute.IsSpecified || args.RoleIds.IsSpecified)
            {
                var ids = new BucketIds(guildId: guildId);
                await SendJsonAsync("PATCH", () => $"guilds/{guildId}/members/{userId}", args, ids, options: options).ConfigureAwait(false);
            }
        }
        public async Task<IReadOnlyCollection<GuildMember>> SearchGuildMembersAsync(ulong guildId, SearchGuildMembersParams args, RequestOptions options = null)
        {
            Preconditions.NotEqual(guildId, 0, nameof(guildId));
            Preconditions.NotNull(args, nameof(args));
            Preconditions.GreaterThan(args.Limit, 0, nameof(args.Limit));
            Preconditions.AtMost(args.Limit, DiscordConfig.MaxUsersPerBatch, nameof(args.Limit));
            Preconditions.NotNullOrEmpty(args.Query, nameof(args.Query));
            options = RequestOptions.CreateOrClone(options);

            int limit = args.Limit.GetValueOrDefault(DiscordConfig.MaxUsersPerBatch);
            string query = args.Query;

            var ids = new BucketIds(guildId: guildId);
            Expression<Func<string>> endpoint = () => $"guilds/{guildId}/members/search?limit={limit}&query={query}";
            return await SendAsync<IReadOnlyCollection<GuildMember>>("GET", endpoint, ids, options: options).ConfigureAwait(false);
        }

        //Guild Roles
        public async Task<IReadOnlyCollection<Role>> GetGuildRolesAsync(ulong guildId, RequestOptions options = null)
        {
            Preconditions.NotEqual(guildId, 0, nameof(guildId));
            options = RequestOptions.CreateOrClone(options);

            var ids = new BucketIds(guildId: guildId);
            return await SendAsync<IReadOnlyCollection<Role>>("GET", () => $"guilds/{guildId}/roles", ids, options: options).ConfigureAwait(false);
        }
        public async Task<Role> CreateGuildRoleAsync(ulong guildId, Rest.ModifyGuildRoleParams args, RequestOptions options = null)
        {
            Preconditions.NotEqual(guildId, 0, nameof(guildId));
            options = RequestOptions.CreateOrClone(options);

            var ids = new BucketIds(guildId: guildId);
            return await SendJsonAsync<Role>("POST", () => $"guilds/{guildId}/roles", args, ids, options: options).ConfigureAwait(false);
        }
        public async Task DeleteGuildRoleAsync(ulong guildId, ulong roleId, RequestOptions options = null)
        {
            Preconditions.NotEqual(guildId, 0, nameof(guildId));
            Preconditions.NotEqual(roleId, 0, nameof(roleId));
            options = RequestOptions.CreateOrClone(options);

            var ids = new BucketIds(guildId: guildId);
            await SendAsync("DELETE", () => $"guilds/{guildId}/roles/{roleId}", ids, options: options).ConfigureAwait(false);
        }
        public async Task<Role> ModifyGuildRoleAsync(ulong guildId, ulong roleId, Rest.ModifyGuildRoleParams args, RequestOptions options = null)
        {
            Preconditions.NotEqual(guildId, 0, nameof(guildId));
            Preconditions.NotEqual(roleId, 0, nameof(roleId));
            Preconditions.NotNull(args, nameof(args));
            Preconditions.AtLeast(args.Color, 0, nameof(args.Color));
            Preconditions.NotNullOrEmpty(args.Name, nameof(args.Name));
            options = RequestOptions.CreateOrClone(options);

            var ids = new BucketIds(guildId: guildId);
            return await SendJsonAsync<Role>("PATCH", () => $"guilds/{guildId}/roles/{roleId}", args, ids, options: options).ConfigureAwait(false);
        }
        public async Task<IReadOnlyCollection<Role>> ModifyGuildRolesAsync(ulong guildId, IEnumerable<Rest.ModifyGuildRolesParams> args, RequestOptions options = null)
        {
            Preconditions.NotEqual(guildId, 0, nameof(guildId));
            Preconditions.NotNull(args, nameof(args));
            options = RequestOptions.CreateOrClone(options);

            var ids = new BucketIds(guildId: guildId);
            return await SendJsonAsync<IReadOnlyCollection<Role>>("PATCH", () => $"guilds/{guildId}/roles", args, ids, options: options).ConfigureAwait(false);
        }

        //Guild emoji
        public async Task<IReadOnlyCollection<Emoji>> GetGuildEmotesAsync(ulong guildId, RequestOptions options = null)
        {
            Preconditions.NotEqual(guildId, 0, nameof(guildId));
            options = RequestOptions.CreateOrClone(options);

            var ids = new BucketIds(guildId: guildId);
            return await SendAsync<IReadOnlyCollection<Emoji>>("GET", () => $"guilds/{guildId}/emojis", ids, options: options).ConfigureAwait(false);
        }

        public async Task<Emoji> GetGuildEmoteAsync(ulong guildId, ulong emoteId, RequestOptions options = null)
        {
            Preconditions.NotEqual(guildId, 0, nameof(guildId));
            Preconditions.NotEqual(emoteId, 0, nameof(emoteId));
            options = RequestOptions.CreateOrClone(options);

            var ids = new BucketIds(guildId: guildId);
            return await SendAsync<Emoji>("GET", () => $"guilds/{guildId}/emojis/{emoteId}", ids, options: options).ConfigureAwait(false);
        }

        public async Task<Emoji> CreateGuildEmoteAsync(ulong guildId, Rest.CreateGuildEmoteParams args, RequestOptions options = null)
        {
            Preconditions.NotEqual(guildId, 0, nameof(guildId));
            Preconditions.NotNull(args, nameof(args));
            Preconditions.NotNullOrWhitespace(args.Name, nameof(args.Name));
            Preconditions.NotNull(args.Image.Stream, nameof(args.Image));
            options = RequestOptions.CreateOrClone(options);

            var ids = new BucketIds(guildId: guildId);
            return await SendJsonAsync<Emoji>("POST", () => $"guilds/{guildId}/emojis", args, ids, options: options).ConfigureAwait(false);
        }

        public async Task<Emoji> ModifyGuildEmoteAsync(ulong guildId, ulong emoteId, ModifyGuildEmoteParams args, RequestOptions options = null)
        {
            Preconditions.NotEqual(guildId, 0, nameof(guildId));
            Preconditions.NotEqual(emoteId, 0, nameof(emoteId));
            Preconditions.NotNull(args, nameof(args));
            options = RequestOptions.CreateOrClone(options);

            var ids = new BucketIds(guildId: guildId);
            return await SendJsonAsync<Emoji>("PATCH", () => $"guilds/{guildId}/emojis/{emoteId}", args, ids, options: options).ConfigureAwait(false);
        }

        public async Task DeleteGuildEmoteAsync(ulong guildId, ulong emoteId, RequestOptions options = null)
        {
            Preconditions.NotEqual(guildId, 0, nameof(guildId));
            Preconditions.NotEqual(emoteId, 0, nameof(emoteId));
            options = RequestOptions.CreateOrClone(options);

            var ids = new BucketIds(guildId: guildId);
            await SendAsync("DELETE", () => $"guilds/{guildId}/emojis/{emoteId}", ids, options: options).ConfigureAwait(false);
        }

        //Users
        public async Task<User> GetUserAsync(ulong userId, RequestOptions options = null)
        {
            Preconditions.NotEqual(userId, 0, nameof(userId));
            options = RequestOptions.CreateOrClone(options);

            try
            {
                return await SendAsync<User>("GET", () => $"users/{userId}", new BucketIds(), options: options).ConfigureAwait(false);
            }
            catch (HttpException ex) when (ex.HttpCode == HttpStatusCode.NotFound) { return null; }
        }

        //Current User/DMs
        public async Task<User> GetMyUserAsync(RequestOptions options = null)
        {
            options = RequestOptions.CreateOrClone(options);
            return await SendAsync<User>("GET", () => "users/@me", new BucketIds(), options: options).ConfigureAwait(false);
        }
        public async Task<IReadOnlyCollection<Connection>> GetMyConnectionsAsync(RequestOptions options = null)
        {
            options = RequestOptions.CreateOrClone(options);
            return await SendAsync<IReadOnlyCollection<Connection>>("GET", () => "users/@me/connections", new BucketIds(), options: options).ConfigureAwait(false);
        }
        public async Task<IReadOnlyCollection<Channel>> GetMyPrivateChannelsAsync(RequestOptions options = null)
        {
            options = RequestOptions.CreateOrClone(options);
            return await SendAsync<IReadOnlyCollection<Channel>>("GET", () => "users/@me/channels", new BucketIds(), options: options).ConfigureAwait(false);
        }
        public async Task<IReadOnlyCollection<UserGuild>> GetMyGuildsAsync(GetGuildSummariesParams args, RequestOptions options = null)
        {
            Preconditions.NotNull(args, nameof(args));
            Preconditions.GreaterThan(args.Limit, 0, nameof(args.Limit));
            Preconditions.AtMost(args.Limit, DiscordConfig.MaxGuildsPerBatch, nameof(args.Limit));
            Preconditions.GreaterThan(args.AfterGuildId, 0, nameof(args.AfterGuildId));
            options = RequestOptions.CreateOrClone(options);

            int limit = args.Limit.GetValueOrDefault(int.MaxValue);
            ulong afterGuildId = args.AfterGuildId.GetValueOrDefault(0);

            return await SendAsync<IReadOnlyCollection<UserGuild>>("GET", () => $"users/@me/guilds?limit={limit}&after={afterGuildId}", new BucketIds(), options: options).ConfigureAwait(false);
        }
        public async Task<Application> GetMyApplicationAsync(RequestOptions options = null)
        {
            options = RequestOptions.CreateOrClone(options);
            return await SendAsync<Application>("GET", () => "oauth2/applications/@me", new BucketIds(), options: options).ConfigureAwait(false);
        }
        public async Task<User> ModifySelfAsync(Rest.ModifyCurrentUserParams args, RequestOptions options = null)
        {
            Preconditions.NotNull(args, nameof(args));
            Preconditions.NotNullOrEmpty(args.Username, nameof(args.Username));
            options = RequestOptions.CreateOrClone(options);

            return await SendJsonAsync<User>("PATCH", () => "users/@me", args, new BucketIds(), options: options).ConfigureAwait(false);
        }
        public async Task ModifyMyNickAsync(ulong guildId, Rest.ModifyCurrentUserNickParams args, RequestOptions options = null)
        {
            Preconditions.NotNull(args, nameof(args));
            Preconditions.NotNull(args.Nickname, nameof(args.Nickname));
            options = RequestOptions.CreateOrClone(options);

            var ids = new BucketIds(guildId: guildId);
            await SendJsonAsync("PATCH", () => $"guilds/{guildId}/members/@me/nick", args, ids, options: options).ConfigureAwait(false);
        }
        public async Task<Channel> CreateDMChannelAsync(CreateDMChannelParams args, RequestOptions options = null)
        {
            Preconditions.NotNull(args, nameof(args));
            Preconditions.GreaterThan(args.RecipientId, 0, nameof(args.RecipientId));
            options = RequestOptions.CreateOrClone(options);

            return await SendJsonAsync<Channel>("POST", () => "users/@me/channels", args, new BucketIds(), options: options).ConfigureAwait(false);
        }

        //Voice Regions
        public async Task<IReadOnlyCollection<VoiceRegion>> GetVoiceRegionsAsync(RequestOptions options = null)
        {
            options = RequestOptions.CreateOrClone(options);
            return await SendAsync<IReadOnlyCollection<VoiceRegion>>("GET", () => "voice/regions", new BucketIds(), options: options).ConfigureAwait(false);
        }
        public async Task<IReadOnlyCollection<VoiceRegion>> GetGuildVoiceRegionsAsync(ulong guildId, RequestOptions options = null)
        {
            Preconditions.NotEqual(guildId, 0, nameof(guildId));
            options = RequestOptions.CreateOrClone(options);

            var ids = new BucketIds(guildId: guildId);
            return await SendAsync<IReadOnlyCollection<VoiceRegion>>("GET", () => $"guilds/{guildId}/regions", ids, options: options).ConfigureAwait(false);
        }

        //Audit logs
        public async Task<AuditLog> GetAuditLogsAsync(ulong guildId, GetAuditLogsParams args, RequestOptions options = null)
        {
            Preconditions.NotEqual(guildId, 0, nameof(guildId));
            Preconditions.NotNull(args, nameof(args));
            options = RequestOptions.CreateOrClone(options);

            int limit = args.Limit.GetValueOrDefault(int.MaxValue);

            var ids = new BucketIds(guildId: guildId);
            Expression<Func<string>> endpoint;

            var queryArgs = new StringBuilder();
            if (args.BeforeEntryId.IsSpecified)
            {
                queryArgs.Append("&before=")
                    .Append(args.BeforeEntryId);
            }
            if (args.UserId.IsSpecified)
            {
                queryArgs.Append("&user_id=")
                    .Append(args.UserId.Value);
            }
            if (args.ActionType.IsSpecified)
            {
                queryArgs.Append("&action_type=")
                    .Append(args.ActionType.Value);
            }

            // still use string interp for the query w/o params, as this is necessary for CreateBucketId
            endpoint = () => $"guilds/{guildId}/audit-logs?limit={limit}{queryArgs.ToString()}";
            return await SendAsync<AuditLog>("GET", endpoint, ids, options: options).ConfigureAwait(false);
        }

        //Webhooks
        public async Task<Webhook> CreateWebhookAsync(ulong channelId, CreateWebhookParams args, RequestOptions options = null)
        {
            Preconditions.NotEqual(channelId, 0, nameof(channelId));
            Preconditions.NotNull(args, nameof(args));
            Preconditions.NotNull(args.Name, nameof(args.Name));
            options = RequestOptions.CreateOrClone(options);
            var ids = new BucketIds(channelId: channelId);

            return await SendJsonAsync<Webhook>("POST", () => $"channels/{channelId}/webhooks", args, ids, options: options).ConfigureAwait(false);
        }
        public async Task<Webhook> GetWebhookAsync(ulong webhookId, RequestOptions options = null)
        {
            Preconditions.NotEqual(webhookId, 0, nameof(webhookId));
            options = RequestOptions.CreateOrClone(options);

            try
            {
                if (AuthTokenType == TokenType.Webhook)
                    return await SendAsync<Webhook>("GET", () => $"webhooks/{webhookId}/{AuthToken}", new BucketIds(), options: options).ConfigureAwait(false);
                else
                    return await SendAsync<Webhook>("GET", () => $"webhooks/{webhookId}", new BucketIds(), options: options).ConfigureAwait(false);
            }
            catch (HttpException ex) when (ex.HttpCode == HttpStatusCode.NotFound) { return null; }
        }
        public async Task<Webhook> ModifyWebhookAsync(ulong webhookId, ModifyWebhookParams args, RequestOptions options = null)
        {
            Preconditions.NotEqual(webhookId, 0, nameof(webhookId));
            Preconditions.NotNull(args, nameof(args));
            Preconditions.NotNullOrEmpty(args.Name, nameof(args.Name));
            options = RequestOptions.CreateOrClone(options);

            if (AuthTokenType == TokenType.Webhook)
                return await SendJsonAsync<Webhook>("PATCH", () => $"webhooks/{webhookId}/{AuthToken}", args, new BucketIds(), options: options).ConfigureAwait(false);
            else
                return await SendJsonAsync<Webhook>("PATCH", () => $"webhooks/{webhookId}", args, new BucketIds(), options: options).ConfigureAwait(false);
        }
        public async Task DeleteWebhookAsync(ulong webhookId, RequestOptions options = null)
        {
            Preconditions.NotEqual(webhookId, 0, nameof(webhookId));
            options = RequestOptions.CreateOrClone(options);

            if (AuthTokenType == TokenType.Webhook)
                await SendAsync("DELETE", () => $"webhooks/{webhookId}/{AuthToken}", new BucketIds(), options: options).ConfigureAwait(false);
            else
                await SendAsync("DELETE", () => $"webhooks/{webhookId}", new BucketIds(), options: options).ConfigureAwait(false);
        }
        public async Task<IReadOnlyCollection<Webhook>> GetGuildWebhooksAsync(ulong guildId, RequestOptions options = null)
        {
            Preconditions.NotEqual(guildId, 0, nameof(guildId));
            options = RequestOptions.CreateOrClone(options);

            var ids = new BucketIds(guildId: guildId);
            return await SendAsync<IReadOnlyCollection<Webhook>>("GET", () => $"guilds/{guildId}/webhooks", ids, options: options).ConfigureAwait(false);
        }
        public async Task<IReadOnlyCollection<Webhook>> GetChannelWebhooksAsync(ulong channelId, RequestOptions options = null)
        {
            Preconditions.NotEqual(channelId, 0, nameof(channelId));
            options = RequestOptions.CreateOrClone(options);

            var ids = new BucketIds(channelId: channelId);
            return await SendAsync<IReadOnlyCollection<Webhook>>("GET", () => $"channels/{channelId}/webhooks", ids, options: options).ConfigureAwait(false);
        }

        //Helpers
        /// <exception cref="InvalidOperationException">Client is not logged in.</exception>
        protected void CheckState()
        {
            if (LoginState != LoginState.LoggedIn)
                throw new InvalidOperationException("Client is not logged in.");
        }
        protected static double ToMilliseconds(Stopwatch stopwatch) => Math.Round((double)stopwatch.ElapsedTicks / (double)Stopwatch.Frequency * 1000.0, 2);
        protected string SerializeJson(object value)
        {
            var sb = new StringBuilder(256);
            using (TextWriter text = new StringWriter(sb, CultureInfo.InvariantCulture))
            using (JsonWriter writer = new JsonTextWriter(text))
                _serializer.Serialize(writer, value);
            return sb.ToString();
        }
        protected T DeserializeJson<T>(Stream jsonStream)
        {
            using (TextReader text = new StreamReader(jsonStream))
            using (JsonReader reader = new JsonTextReader(text))
                return _serializer.Deserialize<T>(reader);
        }

        internal class BucketIds
        {
            public ulong GuildId { get; internal set; }
            public ulong ChannelId { get; internal set; }
            public ulong WebhookId { get; internal set; }
            public string HttpMethod { get; internal set; }

            internal BucketIds(ulong guildId = 0, ulong channelId = 0, ulong webhookId = 0)
            {
                GuildId = guildId;
                ChannelId = channelId;
                WebhookId = webhookId;
            }

            internal object[] ToArray()
                => new object[] { HttpMethod, GuildId, ChannelId, WebhookId };

            internal Dictionary<string, string> ToMajorParametersDictionary()
            {
                var dict = new Dictionary<string, string>();
                if (GuildId != 0)
                    dict["GuildId"] = GuildId.ToString();
                if (ChannelId != 0)
                    dict["ChannelId"] = ChannelId.ToString();
                if (WebhookId != 0)
                    dict["WebhookId"] = WebhookId.ToString();
                return dict;
            }

            internal static int? GetIndex(string name)
            {
                switch (name)
                {
                    case "httpMethod": return 0;
                    case "guildId": return 1;
                    case "channelId": return 2;
                    case "webhookId": return 3;
                    default:
                        return null;
                }
            }
        }

        private static string GetEndpoint(Expression<Func<string>> endpointExpr)
        {
            return endpointExpr.Compile()();
        }
        private static BucketId GetBucketId(string httpMethod, BucketIds ids, Expression<Func<string>> endpointExpr, string callingMethod)
        {
            ids.HttpMethod ??= httpMethod;
            return _bucketIdGenerators.GetOrAdd(callingMethod, x => CreateBucketId(endpointExpr))(ids);
        }

        private static Func<BucketIds, BucketId> CreateBucketId(Expression<Func<string>> endpoint)
        {
            try
            {
                //Is this a constant string?
                if (endpoint.Body.NodeType == ExpressionType.Constant)
                    return x => BucketId.Create(x.HttpMethod, (endpoint.Body as ConstantExpression).Value.ToString(), x.ToMajorParametersDictionary());

                var builder = new StringBuilder();
                var methodCall = endpoint.Body as MethodCallExpression;
                var methodArgs = methodCall.Arguments.ToArray();
                string format = (methodArgs[0] as ConstantExpression).Value as string;

                //Unpack the array, if one exists (happens with 4+ parameters)
                if (methodArgs.Length > 1 && methodArgs[1].NodeType == ExpressionType.NewArrayInit)
                {
                    var arrayExpr = methodArgs[1] as NewArrayExpression;
                    var elements = arrayExpr.Expressions.ToArray();
                    Array.Resize(ref methodArgs, elements.Length + 1);
                    Array.Copy(elements, 0, methodArgs, 1, elements.Length);
                }

                int endIndex = format.IndexOf('?'); //Dont include params
                if (endIndex == -1)
                    endIndex = format.Length;

                int lastIndex = 0;
                while (true)
                {
                    int leftIndex = format.IndexOf("{", lastIndex);
                    if (leftIndex == -1 || leftIndex > endIndex)
                    {
                        builder.Append(format, lastIndex, endIndex - lastIndex);
                        break;
                    }
                    builder.Append(format, lastIndex, leftIndex - lastIndex);
                    int rightIndex = format.IndexOf("}", leftIndex);

                    int argId = int.Parse(format.Substring(leftIndex + 1, rightIndex - leftIndex - 1), NumberStyles.None, CultureInfo.InvariantCulture);
                    string fieldName = GetFieldName(methodArgs[argId + 1]);

                    var mappedId = BucketIds.GetIndex(fieldName);

                    if (!mappedId.HasValue && rightIndex != endIndex && format.Length > rightIndex + 1 && format[rightIndex + 1] == '/') //Ignore the next slash
                        rightIndex++;

                    if (mappedId.HasValue)
                        builder.Append($"{{{mappedId.Value}}}");

                    lastIndex = rightIndex + 1;
                }
                if (builder[builder.Length - 1] == '/')
                    builder.Remove(builder.Length - 1, 1);

                format = builder.ToString();

                return x => BucketId.Create(x.HttpMethod, string.Format(format, x.ToArray()), x.ToMajorParametersDictionary());
            }
            catch (Exception ex)
            {
                throw new InvalidOperationException("Failed to generate the bucket id for this operation.", ex);
            }
        }

        private static string GetFieldName(Expression expr)
        {
            if (expr.NodeType == ExpressionType.Convert)
                expr = (expr as UnaryExpression).Operand;

            if (expr.NodeType != ExpressionType.MemberAccess)
                throw new InvalidOperationException("Unsupported expression");

            return (expr as MemberExpression).Member.Name;
        }
    }
}<|MERGE_RESOLUTION|>--- conflicted
+++ resolved
@@ -45,13 +45,7 @@
         internal string AuthToken { get; private set; }
         internal IRestClient RestClient { get; private set; }
         internal ulong? CurrentUserId { get; set; }
-<<<<<<< HEAD
-        public RateLimitPrecision RateLimitPrecision { get; private set; }
         internal bool UseSystemClock { get; set; }
-=======
-		internal bool UseSystemClock { get; set; }
-
->>>>>>> 078f11f6
         internal JsonSerializer Serializer => _serializer;
 
         /// <exception cref="ArgumentException">Unknown OAuth token type.</exception>
@@ -62,12 +56,7 @@
             UserAgent = userAgent;
             DefaultRetryMode = defaultRetryMode;
             _serializer = serializer ?? new JsonSerializer { ContractResolver = new DiscordContractResolver() };
-<<<<<<< HEAD
-            RateLimitPrecision = rateLimitPrecision;
             UseSystemClock = useSystemClock;
-=======
-			UseSystemClock = useSystemClock;
->>>>>>> 078f11f6
 
             RequestQueue = new RequestQueue();
             _stateLock = new SemaphoreSlim(1, 1);
