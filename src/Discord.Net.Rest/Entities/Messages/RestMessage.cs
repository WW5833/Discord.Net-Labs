--- conflicted
+++ resolved
@@ -131,7 +131,6 @@
                 };
             }
 
-<<<<<<< HEAD
             if (model.Components.IsSpecified)
             {
                 Components = model.Components.Value.Select(x => new ActionRowComponent(x.Components.Select(x =>
@@ -147,10 +146,9 @@
             }
             else
                 Components = new List<ActionRowComponent>();
-=======
+
             if (model.Flags.IsSpecified)
                 Flags = model.Flags.Value;
->>>>>>> 078f11f6
 
             if (model.Reactions.IsSpecified)
             {
@@ -196,14 +194,13 @@
         IReadOnlyCollection<IEmbed> IMessage.Embeds => Embeds;
         /// <inheritdoc />
         IReadOnlyCollection<ulong> IMessage.MentionedUserIds => MentionedUsers.Select(x => x.Id).ToImmutableArray();
-<<<<<<< HEAD
+        
         /// <inheritdoc/>
         IReadOnlyCollection<IMessageComponent> IMessage.Components => Components;
-=======
+
         /// <inheritdoc />
         IReadOnlyCollection<ISticker> IMessage.Stickers => Stickers;
 
->>>>>>> 078f11f6
         /// <inheritdoc />
         public IReadOnlyDictionary<IEmote, ReactionMetadata> Reactions => _reactions.ToDictionary(x => x.Emote, x => new ReactionMetadata { ReactionCount = x.Count, IsMe = x.Me });
 
