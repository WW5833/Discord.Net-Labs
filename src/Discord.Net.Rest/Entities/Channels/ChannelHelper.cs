--- conflicted
+++ resolved
@@ -185,14 +185,9 @@
             var model = await client.ApiClient.CreateChannelInviteAsync(channel.Id, args, options).ConfigureAwait(false);
             return RestInviteMetadata.Create(client, null, channel, model);
         }
-<<<<<<< HEAD
-
-        //Messages
-=======
         #endregion
 
         #region Messages
->>>>>>> 19a66bf8
         public static async Task<RestMessage> GetMessageAsync(IMessageChannel channel, BaseDiscordClient client,
             ulong id, RequestOptions options)
         {
