--- conflicted
+++ resolved
@@ -227,15 +227,8 @@
         /// <inheritdoc />
         public virtual async Task<IInviteMetadata> CreateInviteAsync(int? maxAge = 86400, int? maxUses = null, bool isTemporary = false, bool isUnique = false, RequestOptions options = null)
             => await ChannelHelper.CreateInviteAsync(this, Discord, maxAge, maxUses, isTemporary, isUnique, options).ConfigureAwait(false);
-<<<<<<< HEAD
-        public Task<IInviteMetadata> CreateInviteToApplicationAsync(ulong applicationId, int? maxAge, int? maxUses = default(int?), bool isTemporary = false, bool isUnique = false, RequestOptions options = null)
-            => throw new NotImplementedException();
-        public Task<IInviteMetadata> CreateInviteToStreamAsync(IUser user, int? maxAge, int? maxUses = default(int?), bool isTemporary = false, bool isUnique = false, RequestOptions options = null)
-            => throw new NotImplementedException();
-=======
         public virtual async Task<IInviteMetadata> CreateInviteToApplicationAsync(ulong applicationId, int? maxAge = 86400, int? maxUses = default(int?), bool isTemporary = false, bool isUnique = false, RequestOptions options = null)
             => await ChannelHelper.CreateInviteToApplicationAsync(this, Discord, maxAge, maxUses, isTemporary, isUnique, applicationId, options);
->>>>>>> 19a66bf8
         /// <inheritdoc />
         public virtual async Task<IInviteMetadata> CreateInviteToApplicationAsync(DefaultApplications application, int? maxAge = 86400, int? maxUses = default(int?), bool isTemporary = false, bool isUnique = false, RequestOptions options = null)
             => await ChannelHelper.CreateInviteToApplicationAsync(this, Discord, maxAge, maxUses, isTemporary, isUnique, (ulong)application, options);
